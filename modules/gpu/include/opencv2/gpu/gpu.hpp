/*M///////////////////////////////////////////////////////////////////////////////////////
//
//  IMPORTANT: READ BEFORE DOWNLOADING, COPYING, INSTALLING OR USING.
//
//  By downloading, copying, installing or using the software you agree to this license.
//  If you do not agree to this license, do not download, install,
//  copy or use the software.
//
//
//                           License Agreement
//                For Open Source Computer Vision Library
//
// Copyright (C) 2000-2008, Intel Corporation, all rights reserved.
// Copyright (C) 2009, Willow Garage Inc., all rights reserved.
// Third party copyrights are property of their respective owners.
//
// Redistribution and use in source and binary forms, with or without modification,
// are permitted provided that the following conditions are met:
//
//   * Redistribution's of source code must retain the above copyright notice,
//     this list of conditions and the following disclaimer.
//
//   * Redistribution's in binary form must reproduce the above copyright notice,
//     this list of conditions and the following disclaimer in the documentation
//     and/or other GpuMaterials provided with the distribution.
//
//   * The name of the copyright holders may not be used to endorse or promote products
//     derived from this software without specific prior written permission.
//
// This software is provided by the copyright holders and contributors "as is" and
// any express or implied warranties, including, but not limited to, the implied
// warranties of merchantability and fitness for a particular purpose are disclaimed.
// In no event shall the Intel Corporation or contributors be liable for any direct,
// indirect, incidental, special, exemplary, or consequential damages
// (including, but not limited to, procurement of substitute goods or services;
// loss of use, data, or profits; or business interruption) however caused
// and on any theory of liability, whether in contract, strict liability,
// or tort (including negligence or otherwise) arising in any way out of
// the use of this software, even if advised of the possibility of such damage.
//
//M*/

#ifndef __OPENCV_GPU_HPP__
#define __OPENCV_GPU_HPP__

#ifndef SKIP_INCLUDES
#include <vector>
#include <memory>
#include <iosfwd>
#endif

#include "opencv2/core/gpumat.hpp"
#include "opencv2/imgproc/imgproc.hpp"
#include "opencv2/objdetect/objdetect.hpp"
#include "opencv2/features2d/features2d.hpp"

namespace cv { namespace gpu {

//////////////////////////////// CudaMem ////////////////////////////////
// CudaMem is limited cv::Mat with page locked memory allocation.
// Page locked memory is only needed for async and faster coping to GPU.
// It is convertable to cv::Mat header without reference counting
// so you can use it with other opencv functions.

// Page-locks the matrix m memory and maps it for the device(s)
CV_EXPORTS void registerPageLocked(Mat& m);
// Unmaps the memory of matrix m, and makes it pageable again.
CV_EXPORTS void unregisterPageLocked(Mat& m);

class CV_EXPORTS CudaMem
{
public:
    enum  { ALLOC_PAGE_LOCKED = 1, ALLOC_ZEROCOPY = 2, ALLOC_WRITE_COMBINED = 4 };

    CudaMem();
    CudaMem(const CudaMem& m);

    CudaMem(int rows, int cols, int type, int _alloc_type = ALLOC_PAGE_LOCKED);
    CudaMem(Size size, int type, int alloc_type = ALLOC_PAGE_LOCKED);


    //! creates from cv::Mat with coping data
    explicit CudaMem(const Mat& m, int alloc_type = ALLOC_PAGE_LOCKED);

    ~CudaMem();

    CudaMem& operator = (const CudaMem& m);

    //! returns deep copy of the matrix, i.e. the data is copied
    CudaMem clone() const;

    //! allocates new matrix data unless the matrix already has specified size and type.
    void create(int rows, int cols, int type, int alloc_type = ALLOC_PAGE_LOCKED);
    void create(Size size, int type, int alloc_type = ALLOC_PAGE_LOCKED);

    //! decrements reference counter and released memory if needed.
    void release();

    //! returns matrix header with disabled reference counting for CudaMem data.
    Mat createMatHeader() const;
    operator Mat() const;

    //! maps host memory into device address space and returns GpuMat header for it. Throws exception if not supported by hardware.
    GpuMat createGpuMatHeader() const;
    operator GpuMat() const;

    //returns if host memory can be mapperd to gpu address space;
    static bool canMapHostMemory();

    // Please see cv::Mat for descriptions
    bool isContinuous() const;
    size_t elemSize() const;
    size_t elemSize1() const;
    int type() const;
    int depth() const;
    int channels() const;
    size_t step1() const;
    Size size() const;
    bool empty() const;


    // Please see cv::Mat for descriptions
    int flags;
    int rows, cols;
    size_t step;

    uchar* data;
    int* refcount;

    uchar* datastart;
    uchar* dataend;

    int alloc_type;
};

//////////////////////////////// CudaStream ////////////////////////////////
// Encapculates Cuda Stream. Provides interface for async coping.
// Passed to each function that supports async kernel execution.
// Reference counting is enabled

class CV_EXPORTS Stream
{
public:
    Stream();
    ~Stream();

    Stream(const Stream&);
    Stream& operator =(const Stream&);

    bool queryIfComplete();
    void waitForCompletion();

    //! downloads asynchronously
    // Warning! cv::Mat must point to page locked memory (i.e. to CudaMem data or to its subMat)
    void enqueueDownload(const GpuMat& src, CudaMem& dst);
    void enqueueDownload(const GpuMat& src, Mat& dst);

    //! uploads asynchronously
    // Warning! cv::Mat must point to page locked memory (i.e. to CudaMem data or to its ROI)
    void enqueueUpload(const CudaMem& src, GpuMat& dst);
    void enqueueUpload(const Mat& src, GpuMat& dst);

    //! copy asynchronously
    void enqueueCopy(const GpuMat& src, GpuMat& dst);

    //! memory set asynchronously
    void enqueueMemSet(GpuMat& src, Scalar val);
    void enqueueMemSet(GpuMat& src, Scalar val, const GpuMat& mask);

    //! converts matrix type, ex from float to uchar depending on type
    void enqueueConvert(const GpuMat& src, GpuMat& dst, int dtype, double a = 1, double b = 0);

    //! adds a callback to be called on the host after all currently enqueued items in the stream have completed
    typedef void (*StreamCallback)(Stream& stream, int status, void* userData);
    void enqueueHostCallback(StreamCallback callback, void* userData);

    static Stream& Null();

    operator bool() const;

private:
    struct Impl;

    explicit Stream(Impl* impl);
    void create();
    void release();

    Impl *impl;

    friend struct StreamAccessor;
};


//////////////////////////////// Filter Engine ////////////////////////////////

/*!
The Base Class for 1D or Row-wise Filters

This is the base class for linear or non-linear filters that process 1D data.
In particular, such filters are used for the "horizontal" filtering parts in separable filters.
*/
class CV_EXPORTS BaseRowFilter_GPU
{
public:
    BaseRowFilter_GPU(int ksize_, int anchor_) : ksize(ksize_), anchor(anchor_) {}
    virtual ~BaseRowFilter_GPU() {}
    virtual void operator()(const GpuMat& src, GpuMat& dst, Stream& stream = Stream::Null()) = 0;
    int ksize, anchor;
};

/*!
The Base Class for Column-wise Filters

This is the base class for linear or non-linear filters that process columns of 2D arrays.
Such filters are used for the "vertical" filtering parts in separable filters.
*/
class CV_EXPORTS BaseColumnFilter_GPU
{
public:
    BaseColumnFilter_GPU(int ksize_, int anchor_) : ksize(ksize_), anchor(anchor_) {}
    virtual ~BaseColumnFilter_GPU() {}
    virtual void operator()(const GpuMat& src, GpuMat& dst, Stream& stream = Stream::Null()) = 0;
    int ksize, anchor;
};

/*!
The Base Class for Non-Separable 2D Filters.

This is the base class for linear or non-linear 2D filters.
*/
class CV_EXPORTS BaseFilter_GPU
{
public:
    BaseFilter_GPU(const Size& ksize_, const Point& anchor_) : ksize(ksize_), anchor(anchor_) {}
    virtual ~BaseFilter_GPU() {}
    virtual void operator()(const GpuMat& src, GpuMat& dst, Stream& stream = Stream::Null()) = 0;
    Size ksize;
    Point anchor;
};

/*!
The Base Class for Filter Engine.

The class can be used to apply an arbitrary filtering operation to an image.
It contains all the necessary intermediate buffers.
*/
class CV_EXPORTS FilterEngine_GPU
{
public:
    virtual ~FilterEngine_GPU() {}

    virtual void apply(const GpuMat& src, GpuMat& dst, Rect roi = Rect(0,0,-1,-1), Stream& stream = Stream::Null()) = 0;
};

//! returns the non-separable filter engine with the specified filter
CV_EXPORTS Ptr<FilterEngine_GPU> createFilter2D_GPU(const Ptr<BaseFilter_GPU>& filter2D, int srcType, int dstType);

//! returns the separable filter engine with the specified filters
CV_EXPORTS Ptr<FilterEngine_GPU> createSeparableFilter_GPU(const Ptr<BaseRowFilter_GPU>& rowFilter,
    const Ptr<BaseColumnFilter_GPU>& columnFilter, int srcType, int bufType, int dstType);
CV_EXPORTS Ptr<FilterEngine_GPU> createSeparableFilter_GPU(const Ptr<BaseRowFilter_GPU>& rowFilter,
    const Ptr<BaseColumnFilter_GPU>& columnFilter, int srcType, int bufType, int dstType, GpuMat& buf);

//! returns horizontal 1D box filter
//! supports only CV_8UC1 source type and CV_32FC1 sum type
CV_EXPORTS Ptr<BaseRowFilter_GPU> getRowSumFilter_GPU(int srcType, int sumType, int ksize, int anchor = -1);

//! returns vertical 1D box filter
//! supports only CV_8UC1 sum type and CV_32FC1 dst type
CV_EXPORTS Ptr<BaseColumnFilter_GPU> getColumnSumFilter_GPU(int sumType, int dstType, int ksize, int anchor = -1);

//! returns 2D box filter
//! supports CV_8UC1 and CV_8UC4 source type, dst type must be the same as source type
CV_EXPORTS Ptr<BaseFilter_GPU> getBoxFilter_GPU(int srcType, int dstType, const Size& ksize, Point anchor = Point(-1, -1));

//! returns box filter engine
CV_EXPORTS Ptr<FilterEngine_GPU> createBoxFilter_GPU(int srcType, int dstType, const Size& ksize,
    const Point& anchor = Point(-1,-1));

//! returns 2D morphological filter
//! only MORPH_ERODE and MORPH_DILATE are supported
//! supports CV_8UC1 and CV_8UC4 types
//! kernel must have CV_8UC1 type, one rows and cols == ksize.width * ksize.height
CV_EXPORTS Ptr<BaseFilter_GPU> getMorphologyFilter_GPU(int op, int type, const Mat& kernel, const Size& ksize,
    Point anchor=Point(-1,-1));

//! returns morphological filter engine. Only MORPH_ERODE and MORPH_DILATE are supported.
CV_EXPORTS Ptr<FilterEngine_GPU> createMorphologyFilter_GPU(int op, int type, const Mat& kernel,
    const Point& anchor = Point(-1,-1), int iterations = 1);
CV_EXPORTS Ptr<FilterEngine_GPU> createMorphologyFilter_GPU(int op, int type, const Mat& kernel, GpuMat& buf,
    const Point& anchor = Point(-1,-1), int iterations = 1);

//! returns 2D filter with the specified kernel
//! supports CV_8U, CV_16U and CV_32F one and four channel image
CV_EXPORTS Ptr<BaseFilter_GPU> getLinearFilter_GPU(int srcType, int dstType, const Mat& kernel, Point anchor = Point(-1, -1), int borderType = BORDER_DEFAULT);

//! returns the non-separable linear filter engine
CV_EXPORTS Ptr<FilterEngine_GPU> createLinearFilter_GPU(int srcType, int dstType, const Mat& kernel,
    Point anchor = Point(-1,-1), int borderType = BORDER_DEFAULT);

//! returns the primitive row filter with the specified kernel.
//! supports only CV_8UC1, CV_8UC4, CV_16SC1, CV_16SC2, CV_32SC1, CV_32FC1 source type.
//! there are two version of algorithm: NPP and OpenCV.
//! NPP calls when srcType == CV_8UC1 or srcType == CV_8UC4 and bufType == srcType,
//! otherwise calls OpenCV version.
//! NPP supports only BORDER_CONSTANT border type.
//! OpenCV version supports only CV_32F as buffer depth and
//! BORDER_REFLECT101, BORDER_REPLICATE and BORDER_CONSTANT border types.
CV_EXPORTS Ptr<BaseRowFilter_GPU> getLinearRowFilter_GPU(int srcType, int bufType, const Mat& rowKernel,
    int anchor = -1, int borderType = BORDER_DEFAULT);

//! returns the primitive column filter with the specified kernel.
//! supports only CV_8UC1, CV_8UC4, CV_16SC1, CV_16SC2, CV_32SC1, CV_32FC1 dst type.
//! there are two version of algorithm: NPP and OpenCV.
//! NPP calls when dstType == CV_8UC1 or dstType == CV_8UC4 and bufType == dstType,
//! otherwise calls OpenCV version.
//! NPP supports only BORDER_CONSTANT border type.
//! OpenCV version supports only CV_32F as buffer depth and
//! BORDER_REFLECT101, BORDER_REPLICATE and BORDER_CONSTANT border types.
CV_EXPORTS Ptr<BaseColumnFilter_GPU> getLinearColumnFilter_GPU(int bufType, int dstType, const Mat& columnKernel,
    int anchor = -1, int borderType = BORDER_DEFAULT);

//! returns the separable linear filter engine
CV_EXPORTS Ptr<FilterEngine_GPU> createSeparableLinearFilter_GPU(int srcType, int dstType, const Mat& rowKernel,
    const Mat& columnKernel, const Point& anchor = Point(-1,-1), int rowBorderType = BORDER_DEFAULT,
    int columnBorderType = -1);
CV_EXPORTS Ptr<FilterEngine_GPU> createSeparableLinearFilter_GPU(int srcType, int dstType, const Mat& rowKernel,
    const Mat& columnKernel, GpuMat& buf, const Point& anchor = Point(-1,-1), int rowBorderType = BORDER_DEFAULT,
    int columnBorderType = -1);

//! returns filter engine for the generalized Sobel operator
CV_EXPORTS Ptr<FilterEngine_GPU> createDerivFilter_GPU(int srcType, int dstType, int dx, int dy, int ksize,
                                                       int rowBorderType = BORDER_DEFAULT, int columnBorderType = -1);
CV_EXPORTS Ptr<FilterEngine_GPU> createDerivFilter_GPU(int srcType, int dstType, int dx, int dy, int ksize, GpuMat& buf,
                                                       int rowBorderType = BORDER_DEFAULT, int columnBorderType = -1);

//! returns the Gaussian filter engine
CV_EXPORTS Ptr<FilterEngine_GPU> createGaussianFilter_GPU(int type, Size ksize, double sigma1, double sigma2 = 0,
                                                          int rowBorderType = BORDER_DEFAULT, int columnBorderType = -1);
CV_EXPORTS Ptr<FilterEngine_GPU> createGaussianFilter_GPU(int type, Size ksize, GpuMat& buf, double sigma1, double sigma2 = 0,
                                                          int rowBorderType = BORDER_DEFAULT, int columnBorderType = -1);

//! returns maximum filter
CV_EXPORTS Ptr<BaseFilter_GPU> getMaxFilter_GPU(int srcType, int dstType, const Size& ksize, Point anchor = Point(-1,-1));

//! returns minimum filter
CV_EXPORTS Ptr<BaseFilter_GPU> getMinFilter_GPU(int srcType, int dstType, const Size& ksize, Point anchor = Point(-1,-1));

//! smooths the image using the normalized box filter
//! supports CV_8UC1, CV_8UC4 types
CV_EXPORTS void boxFilter(const GpuMat& src, GpuMat& dst, int ddepth, Size ksize, Point anchor = Point(-1,-1), Stream& stream = Stream::Null());

//! a synonym for normalized box filter
static inline void blur(const GpuMat& src, GpuMat& dst, Size ksize, Point anchor = Point(-1,-1), Stream& stream = Stream::Null())
{
    boxFilter(src, dst, -1, ksize, anchor, stream);
}

//! erodes the image (applies the local minimum operator)
CV_EXPORTS void erode(const GpuMat& src, GpuMat& dst, const Mat& kernel, Point anchor = Point(-1, -1), int iterations = 1);
CV_EXPORTS void erode(const GpuMat& src, GpuMat& dst, const Mat& kernel, GpuMat& buf,
                      Point anchor = Point(-1, -1), int iterations = 1,
                      Stream& stream = Stream::Null());

//! dilates the image (applies the local maximum operator)
CV_EXPORTS void dilate(const GpuMat& src, GpuMat& dst, const Mat& kernel, Point anchor = Point(-1, -1), int iterations = 1);
CV_EXPORTS void dilate(const GpuMat& src, GpuMat& dst, const Mat& kernel, GpuMat& buf,
                       Point anchor = Point(-1, -1), int iterations = 1,
                       Stream& stream = Stream::Null());

//! applies an advanced morphological operation to the image
CV_EXPORTS void morphologyEx(const GpuMat& src, GpuMat& dst, int op, const Mat& kernel, Point anchor = Point(-1, -1), int iterations = 1);
CV_EXPORTS void morphologyEx(const GpuMat& src, GpuMat& dst, int op, const Mat& kernel, GpuMat& buf1, GpuMat& buf2,
                             Point anchor = Point(-1, -1), int iterations = 1, Stream& stream = Stream::Null());

//! applies non-separable 2D linear filter to the image
CV_EXPORTS void filter2D(const GpuMat& src, GpuMat& dst, int ddepth, const Mat& kernel, Point anchor=Point(-1,-1), int borderType = BORDER_DEFAULT, Stream& stream = Stream::Null());

//! applies separable 2D linear filter to the image
CV_EXPORTS void sepFilter2D(const GpuMat& src, GpuMat& dst, int ddepth, const Mat& kernelX, const Mat& kernelY,
                            Point anchor = Point(-1,-1), int rowBorderType = BORDER_DEFAULT, int columnBorderType = -1);
CV_EXPORTS void sepFilter2D(const GpuMat& src, GpuMat& dst, int ddepth, const Mat& kernelX, const Mat& kernelY, GpuMat& buf,
                            Point anchor = Point(-1,-1), int rowBorderType = BORDER_DEFAULT, int columnBorderType = -1,
                            Stream& stream = Stream::Null());

//! applies generalized Sobel operator to the image
CV_EXPORTS void Sobel(const GpuMat& src, GpuMat& dst, int ddepth, int dx, int dy, int ksize = 3, double scale = 1,
                      int rowBorderType = BORDER_DEFAULT, int columnBorderType = -1);
CV_EXPORTS void Sobel(const GpuMat& src, GpuMat& dst, int ddepth, int dx, int dy, GpuMat& buf, int ksize = 3, double scale = 1,
                      int rowBorderType = BORDER_DEFAULT, int columnBorderType = -1, Stream& stream = Stream::Null());

//! applies the vertical or horizontal Scharr operator to the image
CV_EXPORTS void Scharr(const GpuMat& src, GpuMat& dst, int ddepth, int dx, int dy, double scale = 1,
                       int rowBorderType = BORDER_DEFAULT, int columnBorderType = -1);
CV_EXPORTS void Scharr(const GpuMat& src, GpuMat& dst, int ddepth, int dx, int dy, GpuMat& buf, double scale = 1,
                       int rowBorderType = BORDER_DEFAULT, int columnBorderType = -1, Stream& stream = Stream::Null());

//! smooths the image using Gaussian filter.
CV_EXPORTS void GaussianBlur(const GpuMat& src, GpuMat& dst, Size ksize, double sigma1, double sigma2 = 0,
                             int rowBorderType = BORDER_DEFAULT, int columnBorderType = -1);
CV_EXPORTS void GaussianBlur(const GpuMat& src, GpuMat& dst, Size ksize, GpuMat& buf, double sigma1, double sigma2 = 0,
                             int rowBorderType = BORDER_DEFAULT, int columnBorderType = -1, Stream& stream = Stream::Null());

//! applies Laplacian operator to the image
//! supports only ksize = 1 and ksize = 3
CV_EXPORTS void Laplacian(const GpuMat& src, GpuMat& dst, int ddepth, int ksize = 1, double scale = 1, int borderType = BORDER_DEFAULT, Stream& stream = Stream::Null());


////////////////////////////// Arithmetics ///////////////////////////////////

//! implements generalized matrix product algorithm GEMM from BLAS
CV_EXPORTS void gemm(const GpuMat& src1, const GpuMat& src2, double alpha,
    const GpuMat& src3, double beta, GpuMat& dst, int flags = 0, Stream& stream = Stream::Null());

//! transposes the matrix
//! supports matrix with element size = 1, 4 and 8 bytes (CV_8UC1, CV_8UC4, CV_16UC2, CV_32FC1, etc)
CV_EXPORTS void transpose(const GpuMat& src1, GpuMat& dst, Stream& stream = Stream::Null());

//! reverses the order of the rows, columns or both in a matrix
//! supports 1, 3 and 4 channels images with CV_8U, CV_16U, CV_32S or CV_32F depth
CV_EXPORTS void flip(const GpuMat& a, GpuMat& b, int flipCode, Stream& stream = Stream::Null());

//! transforms 8-bit unsigned integers using lookup table: dst(i)=lut(src(i))
//! destination array will have the depth type as lut and the same channels number as source
//! supports CV_8UC1, CV_8UC3 types
CV_EXPORTS void LUT(const GpuMat& src, const Mat& lut, GpuMat& dst, Stream& stream = Stream::Null());

//! makes multi-channel array out of several single-channel arrays
CV_EXPORTS void merge(const GpuMat* src, size_t n, GpuMat& dst, Stream& stream = Stream::Null());

//! makes multi-channel array out of several single-channel arrays
CV_EXPORTS void merge(const vector<GpuMat>& src, GpuMat& dst, Stream& stream = Stream::Null());

//! copies each plane of a multi-channel array to a dedicated array
CV_EXPORTS void split(const GpuMat& src, GpuMat* dst, Stream& stream = Stream::Null());

//! copies each plane of a multi-channel array to a dedicated array
CV_EXPORTS void split(const GpuMat& src, vector<GpuMat>& dst, Stream& stream = Stream::Null());

//! computes magnitude of complex (x(i).re, x(i).im) vector
//! supports only CV_32FC2 type
CV_EXPORTS void magnitude(const GpuMat& xy, GpuMat& magnitude, Stream& stream = Stream::Null());

//! computes squared magnitude of complex (x(i).re, x(i).im) vector
//! supports only CV_32FC2 type
CV_EXPORTS void magnitudeSqr(const GpuMat& xy, GpuMat& magnitude, Stream& stream = Stream::Null());

//! computes magnitude of each (x(i), y(i)) vector
//! supports only floating-point source
CV_EXPORTS void magnitude(const GpuMat& x, const GpuMat& y, GpuMat& magnitude, Stream& stream = Stream::Null());

//! computes squared magnitude of each (x(i), y(i)) vector
//! supports only floating-point source
CV_EXPORTS void magnitudeSqr(const GpuMat& x, const GpuMat& y, GpuMat& magnitude, Stream& stream = Stream::Null());

//! computes angle (angle(i)) of each (x(i), y(i)) vector
//! supports only floating-point source
CV_EXPORTS void phase(const GpuMat& x, const GpuMat& y, GpuMat& angle, bool angleInDegrees = false, Stream& stream = Stream::Null());

//! converts Cartesian coordinates to polar
//! supports only floating-point source
CV_EXPORTS void cartToPolar(const GpuMat& x, const GpuMat& y, GpuMat& magnitude, GpuMat& angle, bool angleInDegrees = false, Stream& stream = Stream::Null());

//! converts polar coordinates to Cartesian
//! supports only floating-point source
CV_EXPORTS void polarToCart(const GpuMat& magnitude, const GpuMat& angle, GpuMat& x, GpuMat& y, bool angleInDegrees = false, Stream& stream = Stream::Null());

//! scales and shifts array elements so that either the specified norm (alpha) or the minimum (alpha) and maximum (beta) array values get the specified values
CV_EXPORTS void normalize(const GpuMat& src, GpuMat& dst, double alpha = 1, double beta = 0,
                          int norm_type = NORM_L2, int dtype = -1, const GpuMat& mask = GpuMat());
CV_EXPORTS void normalize(const GpuMat& src, GpuMat& dst, double a, double b,
                          int norm_type, int dtype, const GpuMat& mask, GpuMat& norm_buf, GpuMat& cvt_buf);


//////////////////////////// Per-element operations ////////////////////////////////////

//! adds one matrix to another (c = a + b)
CV_EXPORTS void add(const GpuMat& a, const GpuMat& b, GpuMat& c, const GpuMat& mask = GpuMat(), int dtype = -1, Stream& stream = Stream::Null());
//! adds scalar to a matrix (c = a + s)
CV_EXPORTS void add(const GpuMat& a, const Scalar& sc, GpuMat& c, const GpuMat& mask = GpuMat(), int dtype = -1, Stream& stream = Stream::Null());

//! subtracts one matrix from another (c = a - b)
CV_EXPORTS void subtract(const GpuMat& a, const GpuMat& b, GpuMat& c, const GpuMat& mask = GpuMat(), int dtype = -1, Stream& stream = Stream::Null());
//! subtracts scalar from a matrix (c = a - s)
CV_EXPORTS void subtract(const GpuMat& a, const Scalar& sc, GpuMat& c, const GpuMat& mask = GpuMat(), int dtype = -1, Stream& stream = Stream::Null());

//! computes element-wise weighted product of the two arrays (c = scale * a * b)
CV_EXPORTS void multiply(const GpuMat& a, const GpuMat& b, GpuMat& c, double scale = 1, int dtype = -1, Stream& stream = Stream::Null());
//! weighted multiplies matrix to a scalar (c = scale * a * s)
CV_EXPORTS void multiply(const GpuMat& a, const Scalar& sc, GpuMat& c, double scale = 1, int dtype = -1, Stream& stream = Stream::Null());

//! computes element-wise weighted quotient of the two arrays (c = a / b)
CV_EXPORTS void divide(const GpuMat& a, const GpuMat& b, GpuMat& c, double scale = 1, int dtype = -1, Stream& stream = Stream::Null());
//! computes element-wise weighted quotient of matrix and scalar (c = a / s)
CV_EXPORTS void divide(const GpuMat& a, const Scalar& sc, GpuMat& c, double scale = 1, int dtype = -1, Stream& stream = Stream::Null());
//! computes element-wise weighted reciprocal of an array (dst = scale/src2)
CV_EXPORTS void divide(double scale, const GpuMat& b, GpuMat& c, int dtype = -1, Stream& stream = Stream::Null());

//! computes the weighted sum of two arrays (dst = alpha*src1 + beta*src2 + gamma)
CV_EXPORTS void addWeighted(const GpuMat& src1, double alpha, const GpuMat& src2, double beta, double gamma, GpuMat& dst,
                            int dtype = -1, Stream& stream = Stream::Null());

//! adds scaled array to another one (dst = alpha*src1 + src2)
static inline void scaleAdd(const GpuMat& src1, double alpha, const GpuMat& src2, GpuMat& dst, Stream& stream = Stream::Null())
{
    addWeighted(src1, alpha, src2, 1.0, 0.0, dst, -1, stream);
}

//! computes element-wise absolute difference of two arrays (c = abs(a - b))
CV_EXPORTS void absdiff(const GpuMat& a, const GpuMat& b, GpuMat& c, Stream& stream = Stream::Null());
//! computes element-wise absolute difference of array and scalar (c = abs(a - s))
CV_EXPORTS void absdiff(const GpuMat& a, const Scalar& s, GpuMat& c, Stream& stream = Stream::Null());

//! computes absolute value of each matrix element
//! supports CV_16S and CV_32F depth
CV_EXPORTS void abs(const GpuMat& src, GpuMat& dst, Stream& stream = Stream::Null());

//! computes square of each pixel in an image
//! supports CV_8U, CV_16U, CV_16S and CV_32F depth
CV_EXPORTS void sqr(const GpuMat& src, GpuMat& dst, Stream& stream = Stream::Null());

//! computes square root of each pixel in an image
//! supports CV_8U, CV_16U, CV_16S and CV_32F depth
CV_EXPORTS void sqrt(const GpuMat& src, GpuMat& dst, Stream& stream = Stream::Null());

//! computes exponent of each matrix element (b = e**a)
//! supports CV_8U, CV_16U, CV_16S and CV_32F depth
CV_EXPORTS void exp(const GpuMat& a, GpuMat& b, Stream& stream = Stream::Null());

//! computes natural logarithm of absolute value of each matrix element: b = log(abs(a))
//! supports CV_8U, CV_16U, CV_16S and CV_32F depth
CV_EXPORTS void log(const GpuMat& a, GpuMat& b, Stream& stream = Stream::Null());

//! computes power of each matrix element:
//    (dst(i,j) = pow(     src(i,j) , power), if src.type() is integer
//    (dst(i,j) = pow(fabs(src(i,j)), power), otherwise
//! supports all, except depth == CV_64F
CV_EXPORTS void pow(const GpuMat& src, double power, GpuMat& dst, Stream& stream = Stream::Null());

//! compares elements of two arrays (c = a <cmpop> b)
CV_EXPORTS void compare(const GpuMat& a, const GpuMat& b, GpuMat& c, int cmpop, Stream& stream = Stream::Null());
CV_EXPORTS void compare(const GpuMat& a, Scalar sc, GpuMat& c, int cmpop, Stream& stream = Stream::Null());

//! performs per-elements bit-wise inversion
CV_EXPORTS void bitwise_not(const GpuMat& src, GpuMat& dst, const GpuMat& mask=GpuMat(), Stream& stream = Stream::Null());

//! calculates per-element bit-wise disjunction of two arrays
CV_EXPORTS void bitwise_or(const GpuMat& src1, const GpuMat& src2, GpuMat& dst, const GpuMat& mask=GpuMat(), Stream& stream = Stream::Null());
//! calculates per-element bit-wise disjunction of array and scalar
//! supports 1, 3 and 4 channels images with CV_8U, CV_16U or CV_32S depth
CV_EXPORTS void bitwise_or(const GpuMat& src1, const Scalar& sc, GpuMat& dst, Stream& stream = Stream::Null());

//! calculates per-element bit-wise conjunction of two arrays
CV_EXPORTS void bitwise_and(const GpuMat& src1, const GpuMat& src2, GpuMat& dst, const GpuMat& mask=GpuMat(), Stream& stream = Stream::Null());
//! calculates per-element bit-wise conjunction of array and scalar
//! supports 1, 3 and 4 channels images with CV_8U, CV_16U or CV_32S depth
CV_EXPORTS void bitwise_and(const GpuMat& src1, const Scalar& sc, GpuMat& dst, Stream& stream = Stream::Null());

//! calculates per-element bit-wise "exclusive or" operation
CV_EXPORTS void bitwise_xor(const GpuMat& src1, const GpuMat& src2, GpuMat& dst, const GpuMat& mask=GpuMat(), Stream& stream = Stream::Null());
//! calculates per-element bit-wise "exclusive or" of array and scalar
//! supports 1, 3 and 4 channels images with CV_8U, CV_16U or CV_32S depth
CV_EXPORTS void bitwise_xor(const GpuMat& src1, const Scalar& sc, GpuMat& dst, Stream& stream = Stream::Null());

//! pixel by pixel right shift of an image by a constant value
//! supports 1, 3 and 4 channels images with integers elements
CV_EXPORTS void rshift(const GpuMat& src, Scalar_<int> sc, GpuMat& dst, Stream& stream = Stream::Null());

//! pixel by pixel left shift of an image by a constant value
//! supports 1, 3 and 4 channels images with CV_8U, CV_16U or CV_32S depth
CV_EXPORTS void lshift(const GpuMat& src, Scalar_<int> sc, GpuMat& dst, Stream& stream = Stream::Null());

//! computes per-element minimum of two arrays (dst = min(src1, src2))
CV_EXPORTS void min(const GpuMat& src1, const GpuMat& src2, GpuMat& dst, Stream& stream = Stream::Null());

//! computes per-element minimum of array and scalar (dst = min(src1, src2))
CV_EXPORTS void min(const GpuMat& src1, double src2, GpuMat& dst, Stream& stream = Stream::Null());

//! computes per-element maximum of two arrays (dst = max(src1, src2))
CV_EXPORTS void max(const GpuMat& src1, const GpuMat& src2, GpuMat& dst, Stream& stream = Stream::Null());

//! computes per-element maximum of array and scalar (dst = max(src1, src2))
CV_EXPORTS void max(const GpuMat& src1, double src2, GpuMat& dst, Stream& stream = Stream::Null());

enum { ALPHA_OVER, ALPHA_IN, ALPHA_OUT, ALPHA_ATOP, ALPHA_XOR, ALPHA_PLUS, ALPHA_OVER_PREMUL, ALPHA_IN_PREMUL, ALPHA_OUT_PREMUL,
       ALPHA_ATOP_PREMUL, ALPHA_XOR_PREMUL, ALPHA_PLUS_PREMUL, ALPHA_PREMUL};

//! Composite two images using alpha opacity values contained in each image
//! Supports CV_8UC4, CV_16UC4, CV_32SC4 and CV_32FC4 types
CV_EXPORTS void alphaComp(const GpuMat& img1, const GpuMat& img2, GpuMat& dst, int alpha_op, Stream& stream = Stream::Null());


////////////////////////////// Image processing //////////////////////////////

//! DST[x,y] = SRC[xmap[x,y],ymap[x,y]]
//! supports only CV_32FC1 map type
CV_EXPORTS void remap(const GpuMat& src, GpuMat& dst, const GpuMat& xmap, const GpuMat& ymap,
                      int interpolation, int borderMode = BORDER_CONSTANT, Scalar borderValue = Scalar(),
                      Stream& stream = Stream::Null());

//! Does mean shift filtering on GPU.
CV_EXPORTS void meanShiftFiltering(const GpuMat& src, GpuMat& dst, int sp, int sr,
                                   TermCriteria criteria = TermCriteria(TermCriteria::MAX_ITER + TermCriteria::EPS, 5, 1),
                                   Stream& stream = Stream::Null());

//! Does mean shift procedure on GPU.
CV_EXPORTS void meanShiftProc(const GpuMat& src, GpuMat& dstr, GpuMat& dstsp, int sp, int sr,
                              TermCriteria criteria = TermCriteria(TermCriteria::MAX_ITER + TermCriteria::EPS, 5, 1),
                              Stream& stream = Stream::Null());

//! Does mean shift segmentation with elimination of small regions.
CV_EXPORTS void meanShiftSegmentation(const GpuMat& src, Mat& dst, int sp, int sr, int minsize,
                                      TermCriteria criteria = TermCriteria(TermCriteria::MAX_ITER + TermCriteria::EPS, 5, 1));

//! Does coloring of disparity image: [0..ndisp) -> [0..240, 1, 1] in HSV.
//! Supported types of input disparity: CV_8U, CV_16S.
//! Output disparity has CV_8UC4 type in BGRA format (alpha = 255).
CV_EXPORTS void drawColorDisp(const GpuMat& src_disp, GpuMat& dst_disp, int ndisp, Stream& stream = Stream::Null());

//! Reprojects disparity image to 3D space.
//! Supports CV_8U and CV_16S types of input disparity.
//! The output is a 3- or 4-channel floating-point matrix.
//! Each element of this matrix will contain the 3D coordinates of the point (x,y,z,1), computed from the disparity map.
//! Q is the 4x4 perspective transformation matrix that can be obtained with cvStereoRectify.
CV_EXPORTS void reprojectImageTo3D(const GpuMat& disp, GpuMat& xyzw, const Mat& Q, int dst_cn = 4, Stream& stream = Stream::Null());

//! converts image from one color space to another
CV_EXPORTS void cvtColor(const GpuMat& src, GpuMat& dst, int code, int dcn = 0, Stream& stream = Stream::Null());

//! swap channels
//! dstOrder - Integer array describing how channel values are permutated. The n-th entry
//!            of the array contains the number of the channel that is stored in the n-th channel of
//!            the output image. E.g. Given an RGBA image, aDstOrder = [3,2,1,0] converts this to ABGR
//!            channel order.
CV_EXPORTS void swapChannels(GpuMat& image, const int dstOrder[4], Stream& stream = Stream::Null());

//! Routines for correcting image color gamma
CV_EXPORTS void gammaCorrection(const GpuMat& src, GpuMat& dst, bool forward = true, Stream& stream = Stream::Null());

//! applies fixed threshold to the image
CV_EXPORTS double threshold(const GpuMat& src, GpuMat& dst, double thresh, double maxval, int type, Stream& stream = Stream::Null());

//! resizes the image
//! Supports INTER_NEAREST, INTER_LINEAR, INTER_CUBIC, INTER_AREA
CV_EXPORTS void resize(const GpuMat& src, GpuMat& dst, Size dsize, double fx=0, double fy=0, int interpolation = INTER_LINEAR, Stream& stream = Stream::Null());

//! warps the image using affine transformation
//! Supports INTER_NEAREST, INTER_LINEAR, INTER_CUBIC
CV_EXPORTS void warpAffine(const GpuMat& src, GpuMat& dst, const Mat& M, Size dsize, int flags = INTER_LINEAR,
    int borderMode = BORDER_CONSTANT, Scalar borderValue = Scalar(), Stream& stream = Stream::Null());

CV_EXPORTS void buildWarpAffineMaps(const Mat& M, bool inverse, Size dsize, GpuMat& xmap, GpuMat& ymap, Stream& stream = Stream::Null());

//! warps the image using perspective transformation
//! Supports INTER_NEAREST, INTER_LINEAR, INTER_CUBIC
CV_EXPORTS void warpPerspective(const GpuMat& src, GpuMat& dst, const Mat& M, Size dsize, int flags = INTER_LINEAR,
    int borderMode = BORDER_CONSTANT, Scalar borderValue = Scalar(), Stream& stream = Stream::Null());

CV_EXPORTS void buildWarpPerspectiveMaps(const Mat& M, bool inverse, Size dsize, GpuMat& xmap, GpuMat& ymap, Stream& stream = Stream::Null());

//! builds plane warping maps
CV_EXPORTS void buildWarpPlaneMaps(Size src_size, Rect dst_roi, const Mat &K, const Mat& R, const Mat &T, float scale,
                                   GpuMat& map_x, GpuMat& map_y, Stream& stream = Stream::Null());

//! builds cylindrical warping maps
CV_EXPORTS void buildWarpCylindricalMaps(Size src_size, Rect dst_roi, const Mat &K, const Mat& R, float scale,
                                         GpuMat& map_x, GpuMat& map_y, Stream& stream = Stream::Null());

//! builds spherical warping maps
CV_EXPORTS void buildWarpSphericalMaps(Size src_size, Rect dst_roi, const Mat &K, const Mat& R, float scale,
                                       GpuMat& map_x, GpuMat& map_y, Stream& stream = Stream::Null());

//! rotates an image around the origin (0,0) and then shifts it
//! supports INTER_NEAREST, INTER_LINEAR, INTER_CUBIC
//! supports 1, 3 or 4 channels images with CV_8U, CV_16U or CV_32F depth
CV_EXPORTS void rotate(const GpuMat& src, GpuMat& dst, Size dsize, double angle, double xShift = 0, double yShift = 0,
                       int interpolation = INTER_LINEAR, Stream& stream = Stream::Null());

//! copies 2D array to a larger destination array and pads borders with user-specifiable constant
CV_EXPORTS void copyMakeBorder(const GpuMat& src, GpuMat& dst, int top, int bottom, int left, int right, int borderType,
                               const Scalar& value = Scalar(), Stream& stream = Stream::Null());

//! computes the integral image
//! sum will have CV_32S type, but will contain unsigned int values
//! supports only CV_8UC1 source type
CV_EXPORTS void integral(const GpuMat& src, GpuMat& sum, Stream& stream = Stream::Null());
//! buffered version
CV_EXPORTS void integralBuffered(const GpuMat& src, GpuMat& sum, GpuMat& buffer, Stream& stream = Stream::Null());

//! computes squared integral image
//! result matrix will have 64F type, but will contain 64U values
//! supports source images of 8UC1 type only
CV_EXPORTS void sqrIntegral(const GpuMat& src, GpuMat& sqsum, Stream& stream = Stream::Null());

//! computes vertical sum, supports only CV_32FC1 images
CV_EXPORTS void columnSum(const GpuMat& src, GpuMat& sum);

//! computes the standard deviation of integral images
//! supports only CV_32SC1 source type and CV_32FC1 sqr type
//! output will have CV_32FC1 type
CV_EXPORTS void rectStdDev(const GpuMat& src, const GpuMat& sqr, GpuMat& dst, const Rect& rect, Stream& stream = Stream::Null());

//! computes Harris cornerness criteria at each image pixel
CV_EXPORTS void cornerHarris(const GpuMat& src, GpuMat& dst, int blockSize, int ksize, double k, int borderType = BORDER_REFLECT101);
CV_EXPORTS void cornerHarris(const GpuMat& src, GpuMat& dst, GpuMat& Dx, GpuMat& Dy, int blockSize, int ksize, double k, int borderType = BORDER_REFLECT101);
CV_EXPORTS void cornerHarris(const GpuMat& src, GpuMat& dst, GpuMat& Dx, GpuMat& Dy, GpuMat& buf, int blockSize, int ksize, double k,
                             int borderType = BORDER_REFLECT101, Stream& stream = Stream::Null());

//! computes minimum eigen value of 2x2 derivative covariation matrix at each pixel - the cornerness criteria
CV_EXPORTS void cornerMinEigenVal(const GpuMat& src, GpuMat& dst, int blockSize, int ksize, int borderType=BORDER_REFLECT101);
CV_EXPORTS void cornerMinEigenVal(const GpuMat& src, GpuMat& dst, GpuMat& Dx, GpuMat& Dy, int blockSize, int ksize, int borderType=BORDER_REFLECT101);
CV_EXPORTS void cornerMinEigenVal(const GpuMat& src, GpuMat& dst, GpuMat& Dx, GpuMat& Dy, GpuMat& buf, int blockSize, int ksize,
    int borderType=BORDER_REFLECT101, Stream& stream = Stream::Null());

//! performs per-element multiplication of two full (not packed) Fourier spectrums
//! supports 32FC2 matrixes only (interleaved format)
CV_EXPORTS void mulSpectrums(const GpuMat& a, const GpuMat& b, GpuMat& c, int flags, bool conjB=false, Stream& stream = Stream::Null());

//! performs per-element multiplication of two full (not packed) Fourier spectrums
//! supports 32FC2 matrixes only (interleaved format)
CV_EXPORTS void mulAndScaleSpectrums(const GpuMat& a, const GpuMat& b, GpuMat& c, int flags, float scale, bool conjB=false, Stream& stream = Stream::Null());

//! Performs a forward or inverse discrete Fourier transform (1D or 2D) of floating point matrix.
//! Param dft_size is the size of DFT transform.
//!
//! If the source matrix is not continous, then additional copy will be done,
//! so to avoid copying ensure the source matrix is continous one. If you want to use
//! preallocated output ensure it is continuous too, otherwise it will be reallocated.
//!
//! Being implemented via CUFFT real-to-complex transform result contains only non-redundant values
//! in CUFFT's format. Result as full complex matrix for such kind of transform cannot be retrieved.
//!
//! For complex-to-real transform it is assumed that the source matrix is packed in CUFFT's format.
CV_EXPORTS void dft(const GpuMat& src, GpuMat& dst, Size dft_size, int flags=0, Stream& stream = Stream::Null());

struct CV_EXPORTS ConvolveBuf
{
    Size result_size;
    Size block_size;
    Size user_block_size;
    Size dft_size;
    int spect_len;

    GpuMat image_spect, templ_spect, result_spect;
    GpuMat image_block, templ_block, result_data;

    void create(Size image_size, Size templ_size);
    static Size estimateBlockSize(Size result_size, Size templ_size);
};


//! computes convolution (or cross-correlation) of two images using discrete Fourier transform
//! supports source images of 32FC1 type only
//! result matrix will have 32FC1 type
CV_EXPORTS void convolve(const GpuMat& image, const GpuMat& templ, GpuMat& result, bool ccorr = false);
CV_EXPORTS void convolve(const GpuMat& image, const GpuMat& templ, GpuMat& result, bool ccorr, ConvolveBuf& buf, Stream& stream = Stream::Null());

struct CV_EXPORTS MatchTemplateBuf
{
    Size user_block_size;
    GpuMat imagef, templf;
    std::vector<GpuMat> images;
    std::vector<GpuMat> image_sums;
    std::vector<GpuMat> image_sqsums;
};

//! computes the proximity map for the raster template and the image where the template is searched for
CV_EXPORTS void matchTemplate(const GpuMat& image, const GpuMat& templ, GpuMat& result, int method, Stream &stream = Stream::Null());

//! computes the proximity map for the raster template and the image where the template is searched for
CV_EXPORTS void matchTemplate(const GpuMat& image, const GpuMat& templ, GpuMat& result, int method, MatchTemplateBuf &buf, Stream& stream = Stream::Null());

//! smoothes the source image and downsamples it
CV_EXPORTS void pyrDown(const GpuMat& src, GpuMat& dst, Stream& stream = Stream::Null());

//! upsamples the source image and then smoothes it
CV_EXPORTS void pyrUp(const GpuMat& src, GpuMat& dst, Stream& stream = Stream::Null());

//! performs linear blending of two images
//! to avoid accuracy errors sum of weigths shouldn't be very close to zero
CV_EXPORTS void blendLinear(const GpuMat& img1, const GpuMat& img2, const GpuMat& weights1, const GpuMat& weights2,
                            GpuMat& result, Stream& stream = Stream::Null());

//! Performa bilateral filtering of passsed image
CV_EXPORTS void bilateralFilter(const GpuMat& src, GpuMat& dst, int kernel_size, float sigma_color, float sigma_spatial,
                                int borderMode = BORDER_DEFAULT, Stream& stream = Stream::Null());

//! Brute force non-local means algorith (slow but universal)
CV_EXPORTS void nonLocalMeans(const GpuMat& src, GpuMat& dst, float h, int search_window = 21, int block_size = 7, int borderMode = BORDER_DEFAULT, Stream& s = Stream::Null());

//! Fast (but approximate)version of non-local means algorith similar to CPU function (running sums technique)
class CV_EXPORTS FastNonLocalMeansDenoising
{
public:
    //! Simple method, recommended for grayscale images (though it supports multichannel images)
    void simpleMethod(const GpuMat& src, GpuMat& dst, float h, int search_window = 21, int block_size = 7, Stream& s = Stream::Null());

    //! Processes luminance and color components separatelly
    void labMethod(const GpuMat& src, GpuMat& dst, float h_luminance, float h_color, int search_window = 21, int block_size = 7, Stream& s = Stream::Null());

private:

    GpuMat buffer, extended_src_buffer;
    GpuMat lab, l, ab;
};

struct CV_EXPORTS CannyBuf
{
    void create(const Size& image_size, int apperture_size = 3);
    void release();

    GpuMat dx, dy;
    GpuMat mag;
    GpuMat map;
    GpuMat st1, st2;
<<<<<<< HEAD
=======
    GpuMat unused;
>>>>>>> e6dd4e84
    Ptr<FilterEngine_GPU> filterDX, filterDY;

    CannyBuf() {}
    explicit CannyBuf(const Size& image_size, int apperture_size = 3) {create(image_size, apperture_size);}
    CannyBuf(const GpuMat& dx_, const GpuMat& dy_);
};

CV_EXPORTS void Canny(const GpuMat& image, GpuMat& edges, double low_thresh, double high_thresh, int apperture_size = 3, bool L2gradient = false);
CV_EXPORTS void Canny(const GpuMat& image, CannyBuf& buf, GpuMat& edges, double low_thresh, double high_thresh, int apperture_size = 3, bool L2gradient = false);
CV_EXPORTS void Canny(const GpuMat& dx, const GpuMat& dy, GpuMat& edges, double low_thresh, double high_thresh, bool L2gradient = false);
CV_EXPORTS void Canny(const GpuMat& dx, const GpuMat& dy, CannyBuf& buf, GpuMat& edges, double low_thresh, double high_thresh, bool L2gradient = false);

class CV_EXPORTS ImagePyramid
{
public:
    inline ImagePyramid() : nLayers_(0) {}
    inline ImagePyramid(const GpuMat& img, int nLayers, Stream& stream = Stream::Null())
    {
        build(img, nLayers, stream);
    }

    void build(const GpuMat& img, int nLayers, Stream& stream = Stream::Null());

    void getLayer(GpuMat& outImg, Size outRoi, Stream& stream = Stream::Null()) const;

    inline void release()
    {
        layer0_.release();
        pyramid_.clear();
        nLayers_ = 0;
    }

private:
    GpuMat layer0_;
    std::vector<GpuMat> pyramid_;
    int nLayers_;
};

//! HoughLines

struct HoughLinesBuf
{
    GpuMat accum;
    GpuMat list;
};

CV_EXPORTS void HoughLines(const GpuMat& src, GpuMat& lines, float rho, float theta, int threshold, bool doSort = false, int maxLines = 4096);
CV_EXPORTS void HoughLines(const GpuMat& src, GpuMat& lines, HoughLinesBuf& buf, float rho, float theta, int threshold, bool doSort = false, int maxLines = 4096);
CV_EXPORTS void HoughLinesDownload(const GpuMat& d_lines, OutputArray h_lines, OutputArray h_votes = noArray());

//! HoughLinesP

//! finds line segments in the black-n-white image using probabalistic Hough transform
CV_EXPORTS void HoughLinesP(const GpuMat& image, GpuMat& lines, HoughLinesBuf& buf, float rho, float theta, int minLineLength, int maxLineGap, int maxLines = 4096);

//! HoughCircles

struct HoughCirclesBuf
{
    GpuMat edges;
    GpuMat accum;
    GpuMat list;
    CannyBuf cannyBuf;
};

CV_EXPORTS void HoughCircles(const GpuMat& src, GpuMat& circles, int method, float dp, float minDist, int cannyThreshold, int votesThreshold, int minRadius, int maxRadius, int maxCircles = 4096);
CV_EXPORTS void HoughCircles(const GpuMat& src, GpuMat& circles, HoughCirclesBuf& buf, int method, float dp, float minDist, int cannyThreshold, int votesThreshold, int minRadius, int maxRadius, int maxCircles = 4096);
CV_EXPORTS void HoughCirclesDownload(const GpuMat& d_circles, OutputArray h_circles);

//! finds arbitrary template in the grayscale image using Generalized Hough Transform
//! Ballard, D.H. (1981). Generalizing the Hough transform to detect arbitrary shapes. Pattern Recognition 13 (2): 111-122.
//! Guil, N., González-Linares, J.M. and Zapata, E.L. (1999). Bidimensional shape detection using an invariant approach. Pattern Recognition 32 (6): 1025-1038.
class CV_EXPORTS GeneralizedHough_GPU : public cv::Algorithm
{
public:
    static Ptr<GeneralizedHough_GPU> create(int method);

    virtual ~GeneralizedHough_GPU();

    //! set template to search
    void setTemplate(const GpuMat& templ, int cannyThreshold = 100, Point templCenter = Point(-1, -1));
    void setTemplate(const GpuMat& edges, const GpuMat& dx, const GpuMat& dy, Point templCenter = Point(-1, -1));

    //! find template on image
    void detect(const GpuMat& image, GpuMat& positions, int cannyThreshold = 100);
    void detect(const GpuMat& edges, const GpuMat& dx, const GpuMat& dy, GpuMat& positions);

    void download(const GpuMat& d_positions, OutputArray h_positions, OutputArray h_votes = noArray());

    void release();

protected:
    virtual void setTemplateImpl(const GpuMat& edges, const GpuMat& dx, const GpuMat& dy, Point templCenter) = 0;
    virtual void detectImpl(const GpuMat& edges, const GpuMat& dx, const GpuMat& dy, GpuMat& positions) = 0;
    virtual void releaseImpl() = 0;

private:
    GpuMat edges_;
    CannyBuf cannyBuf_;
};

////////////////////////////// Matrix reductions //////////////////////////////

//! computes mean value and standard deviation of all or selected array elements
//! supports only CV_8UC1 type
CV_EXPORTS void meanStdDev(const GpuMat& mtx, Scalar& mean, Scalar& stddev);
//! buffered version
CV_EXPORTS void meanStdDev(const GpuMat& mtx, Scalar& mean, Scalar& stddev, GpuMat& buf);

//! computes norm of array
//! supports NORM_INF, NORM_L1, NORM_L2
//! supports all matrices except 64F
CV_EXPORTS double norm(const GpuMat& src1, int normType=NORM_L2);
CV_EXPORTS double norm(const GpuMat& src1, int normType, GpuMat& buf);
CV_EXPORTS double norm(const GpuMat& src1, int normType, const GpuMat& mask, GpuMat& buf);

//! computes norm of the difference between two arrays
//! supports NORM_INF, NORM_L1, NORM_L2
//! supports only CV_8UC1 type
CV_EXPORTS double norm(const GpuMat& src1, const GpuMat& src2, int normType=NORM_L2);

//! computes sum of array elements
//! supports only single channel images
CV_EXPORTS Scalar sum(const GpuMat& src);
CV_EXPORTS Scalar sum(const GpuMat& src, GpuMat& buf);
CV_EXPORTS Scalar sum(const GpuMat& src, const GpuMat& mask, GpuMat& buf);

//! computes sum of array elements absolute values
//! supports only single channel images
CV_EXPORTS Scalar absSum(const GpuMat& src);
CV_EXPORTS Scalar absSum(const GpuMat& src, GpuMat& buf);
CV_EXPORTS Scalar absSum(const GpuMat& src, const GpuMat& mask, GpuMat& buf);

//! computes squared sum of array elements
//! supports only single channel images
CV_EXPORTS Scalar sqrSum(const GpuMat& src);
CV_EXPORTS Scalar sqrSum(const GpuMat& src, GpuMat& buf);
CV_EXPORTS Scalar sqrSum(const GpuMat& src, const GpuMat& mask, GpuMat& buf);

//! finds global minimum and maximum array elements and returns their values
CV_EXPORTS void minMax(const GpuMat& src, double* minVal, double* maxVal=0, const GpuMat& mask=GpuMat());
CV_EXPORTS void minMax(const GpuMat& src, double* minVal, double* maxVal, const GpuMat& mask, GpuMat& buf);

//! finds global minimum and maximum array elements and returns their values with locations
CV_EXPORTS void minMaxLoc(const GpuMat& src, double* minVal, double* maxVal=0, Point* minLoc=0, Point* maxLoc=0,
                          const GpuMat& mask=GpuMat());
CV_EXPORTS void minMaxLoc(const GpuMat& src, double* minVal, double* maxVal, Point* minLoc, Point* maxLoc,
                          const GpuMat& mask, GpuMat& valbuf, GpuMat& locbuf);

//! counts non-zero array elements
CV_EXPORTS int countNonZero(const GpuMat& src);
CV_EXPORTS int countNonZero(const GpuMat& src, GpuMat& buf);

//! reduces a matrix to a vector
CV_EXPORTS void reduce(const GpuMat& mtx, GpuMat& vec, int dim, int reduceOp, int dtype = -1, Stream& stream = Stream::Null());


///////////////////////////// Calibration 3D //////////////////////////////////

CV_EXPORTS void transformPoints(const GpuMat& src, const Mat& rvec, const Mat& tvec,
                                GpuMat& dst, Stream& stream = Stream::Null());

CV_EXPORTS void projectPoints(const GpuMat& src, const Mat& rvec, const Mat& tvec,
                              const Mat& camera_mat, const Mat& dist_coef, GpuMat& dst,
                              Stream& stream = Stream::Null());

CV_EXPORTS void solvePnPRansac(const Mat& object, const Mat& image, const Mat& camera_mat,
                               const Mat& dist_coef, Mat& rvec, Mat& tvec, bool use_extrinsic_guess=false,
                               int num_iters=100, float max_dist=8.0, int min_inlier_count=100,
                               std::vector<int>* inliers=NULL);

//////////////////////////////// Image Labeling ////////////////////////////////

//!performs labeling via graph cuts of a 2D regular 4-connected graph.
CV_EXPORTS void graphcut(GpuMat& terminals, GpuMat& leftTransp, GpuMat& rightTransp, GpuMat& top, GpuMat& bottom, GpuMat& labels,
                         GpuMat& buf, Stream& stream = Stream::Null());

//!performs labeling via graph cuts of a 2D regular 8-connected graph.
CV_EXPORTS void graphcut(GpuMat& terminals, GpuMat& leftTransp, GpuMat& rightTransp, GpuMat& top, GpuMat& topLeft, GpuMat& topRight,
                         GpuMat& bottom, GpuMat& bottomLeft, GpuMat& bottomRight,
                         GpuMat& labels,
                         GpuMat& buf, Stream& stream = Stream::Null());

//! compute mask for Generalized Flood fill componetns labeling.
CV_EXPORTS void connectivityMask(const GpuMat& image, GpuMat& mask, const cv::Scalar& lo, const cv::Scalar& hi, Stream& stream = Stream::Null());

//! performs connected componnents labeling.
CV_EXPORTS void labelComponents(const GpuMat& mask, GpuMat& components, int flags = 0, Stream& stream = Stream::Null());

////////////////////////////////// Histograms //////////////////////////////////

//! Compute levels with even distribution. levels will have 1 row and nLevels cols and CV_32SC1 type.
CV_EXPORTS void evenLevels(GpuMat& levels, int nLevels, int lowerLevel, int upperLevel);
//! Calculates histogram with evenly distributed bins for signle channel source.
//! Supports CV_8UC1, CV_16UC1 and CV_16SC1 source types.
//! Output hist will have one row and histSize cols and CV_32SC1 type.
CV_EXPORTS void histEven(const GpuMat& src, GpuMat& hist, int histSize, int lowerLevel, int upperLevel, Stream& stream = Stream::Null());
CV_EXPORTS void histEven(const GpuMat& src, GpuMat& hist, GpuMat& buf, int histSize, int lowerLevel, int upperLevel, Stream& stream = Stream::Null());
//! Calculates histogram with evenly distributed bins for four-channel source.
//! All channels of source are processed separately.
//! Supports CV_8UC4, CV_16UC4 and CV_16SC4 source types.
//! Output hist[i] will have one row and histSize[i] cols and CV_32SC1 type.
CV_EXPORTS void histEven(const GpuMat& src, GpuMat hist[4], int histSize[4], int lowerLevel[4], int upperLevel[4], Stream& stream = Stream::Null());
CV_EXPORTS void histEven(const GpuMat& src, GpuMat hist[4], GpuMat& buf, int histSize[4], int lowerLevel[4], int upperLevel[4], Stream& stream = Stream::Null());
//! Calculates histogram with bins determined by levels array.
//! levels must have one row and CV_32SC1 type if source has integer type or CV_32FC1 otherwise.
//! Supports CV_8UC1, CV_16UC1, CV_16SC1 and CV_32FC1 source types.
//! Output hist will have one row and (levels.cols-1) cols and CV_32SC1 type.
CV_EXPORTS void histRange(const GpuMat& src, GpuMat& hist, const GpuMat& levels, Stream& stream = Stream::Null());
CV_EXPORTS void histRange(const GpuMat& src, GpuMat& hist, const GpuMat& levels, GpuMat& buf, Stream& stream = Stream::Null());
//! Calculates histogram with bins determined by levels array.
//! All levels must have one row and CV_32SC1 type if source has integer type or CV_32FC1 otherwise.
//! All channels of source are processed separately.
//! Supports CV_8UC4, CV_16UC4, CV_16SC4 and CV_32FC4 source types.
//! Output hist[i] will have one row and (levels[i].cols-1) cols and CV_32SC1 type.
CV_EXPORTS void histRange(const GpuMat& src, GpuMat hist[4], const GpuMat levels[4], Stream& stream = Stream::Null());
CV_EXPORTS void histRange(const GpuMat& src, GpuMat hist[4], const GpuMat levels[4], GpuMat& buf, Stream& stream = Stream::Null());

//! Calculates histogram for 8u one channel image
//! Output hist will have one row, 256 cols and CV32SC1 type.
CV_EXPORTS void calcHist(const GpuMat& src, GpuMat& hist, Stream& stream = Stream::Null());

//! normalizes the grayscale image brightness and contrast by normalizing its histogram
CV_EXPORTS void equalizeHist(const GpuMat& src, GpuMat& dst, Stream& stream = Stream::Null());
CV_EXPORTS void equalizeHist(const GpuMat& src, GpuMat& dst, GpuMat& hist, GpuMat& buf, Stream& stream = Stream::Null());

//////////////////////////////// StereoBM_GPU ////////////////////////////////

class CV_EXPORTS StereoBM_GPU
{
public:
    enum { BASIC_PRESET = 0, PREFILTER_XSOBEL = 1 };

    enum { DEFAULT_NDISP = 64, DEFAULT_WINSZ = 19 };

    //! the default constructor
    StereoBM_GPU();
    //! the full constructor taking the camera-specific preset, number of disparities and the SAD window size. ndisparities must be multiple of 8.
    StereoBM_GPU(int preset, int ndisparities = DEFAULT_NDISP, int winSize = DEFAULT_WINSZ);

    //! the stereo correspondence operator. Finds the disparity for the specified rectified stereo pair
    //! Output disparity has CV_8U type.
    void operator()(const GpuMat& left, const GpuMat& right, GpuMat& disparity, Stream& stream = Stream::Null());

    //! Some heuristics that tries to estmate
    // if current GPU will be faster than CPU in this algorithm.
    // It queries current active device.
    static bool checkIfGpuCallReasonable();

    int preset;
    int ndisp;
    int winSize;

    // If avergeTexThreshold  == 0 => post procesing is disabled
    // If avergeTexThreshold != 0 then disparity is set 0 in each point (x,y) where for left image
    // SumOfHorizontalGradiensInWindow(x, y, winSize) < (winSize * winSize) * avergeTexThreshold
    // i.e. input left image is low textured.
    float avergeTexThreshold;

private:
    GpuMat minSSD, leBuf, riBuf;
};

////////////////////////// StereoBeliefPropagation ///////////////////////////
// "Efficient Belief Propagation for Early Vision"
// P.Felzenszwalb

class CV_EXPORTS StereoBeliefPropagation
{
public:
    enum { DEFAULT_NDISP  = 64 };
    enum { DEFAULT_ITERS  = 5  };
    enum { DEFAULT_LEVELS = 5  };

    static void estimateRecommendedParams(int width, int height, int& ndisp, int& iters, int& levels);

    //! the default constructor
    explicit StereoBeliefPropagation(int ndisp  = DEFAULT_NDISP,
                                     int iters  = DEFAULT_ITERS,
                                     int levels = DEFAULT_LEVELS,
                                     int msg_type = CV_32F);

    //! the full constructor taking the number of disparities, number of BP iterations on each level,
    //! number of levels, truncation of data cost, data weight,
    //! truncation of discontinuity cost and discontinuity single jump
    //! DataTerm = data_weight * min(fabs(I2-I1), max_data_term)
    //! DiscTerm = min(disc_single_jump * fabs(f1-f2), max_disc_term)
    //! please see paper for more details
    StereoBeliefPropagation(int ndisp, int iters, int levels,
        float max_data_term, float data_weight,
        float max_disc_term, float disc_single_jump,
        int msg_type = CV_32F);

    //! the stereo correspondence operator. Finds the disparity for the specified rectified stereo pair,
    //! if disparity is empty output type will be CV_16S else output type will be disparity.type().
    void operator()(const GpuMat& left, const GpuMat& right, GpuMat& disparity, Stream& stream = Stream::Null());


    //! version for user specified data term
    void operator()(const GpuMat& data, GpuMat& disparity, Stream& stream = Stream::Null());

    int ndisp;

    int iters;
    int levels;

    float max_data_term;
    float data_weight;
    float max_disc_term;
    float disc_single_jump;

    int msg_type;
private:
    GpuMat u, d, l, r, u2, d2, l2, r2;
    std::vector<GpuMat> datas;
    GpuMat out;
};

/////////////////////////// StereoConstantSpaceBP ///////////////////////////
// "A Constant-Space Belief Propagation Algorithm for Stereo Matching"
// Qingxiong Yang, Liang Wang, Narendra Ahuja
// http://vision.ai.uiuc.edu/~qyang6/

class CV_EXPORTS StereoConstantSpaceBP
{
public:
    enum { DEFAULT_NDISP    = 128 };
    enum { DEFAULT_ITERS    = 8   };
    enum { DEFAULT_LEVELS   = 4   };
    enum { DEFAULT_NR_PLANE = 4   };

    static void estimateRecommendedParams(int width, int height, int& ndisp, int& iters, int& levels, int& nr_plane);

    //! the default constructor
    explicit StereoConstantSpaceBP(int ndisp    = DEFAULT_NDISP,
                                   int iters    = DEFAULT_ITERS,
                                   int levels   = DEFAULT_LEVELS,
                                   int nr_plane = DEFAULT_NR_PLANE,
                                   int msg_type = CV_32F);

    //! the full constructor taking the number of disparities, number of BP iterations on each level,
    //! number of levels, number of active disparity on the first level, truncation of data cost, data weight,
    //! truncation of discontinuity cost, discontinuity single jump and minimum disparity threshold
    StereoConstantSpaceBP(int ndisp, int iters, int levels, int nr_plane,
        float max_data_term, float data_weight, float max_disc_term, float disc_single_jump,
        int min_disp_th = 0,
        int msg_type = CV_32F);

    //! the stereo correspondence operator. Finds the disparity for the specified rectified stereo pair,
    //! if disparity is empty output type will be CV_16S else output type will be disparity.type().
    void operator()(const GpuMat& left, const GpuMat& right, GpuMat& disparity, Stream& stream = Stream::Null());

    int ndisp;

    int iters;
    int levels;

    int nr_plane;

    float max_data_term;
    float data_weight;
    float max_disc_term;
    float disc_single_jump;

    int min_disp_th;

    int msg_type;

    bool use_local_init_data_cost;
private:
    GpuMat messages_buffers;

    GpuMat temp;
    GpuMat out;
};

/////////////////////////// DisparityBilateralFilter ///////////////////////////
// Disparity map refinement using joint bilateral filtering given a single color image.
// Qingxiong Yang, Liang Wang, Narendra Ahuja
// http://vision.ai.uiuc.edu/~qyang6/

class CV_EXPORTS DisparityBilateralFilter
{
public:
    enum { DEFAULT_NDISP  = 64 };
    enum { DEFAULT_RADIUS = 3 };
    enum { DEFAULT_ITERS  = 1 };

    //! the default constructor
    explicit DisparityBilateralFilter(int ndisp = DEFAULT_NDISP, int radius = DEFAULT_RADIUS, int iters = DEFAULT_ITERS);

    //! the full constructor taking the number of disparities, filter radius,
    //! number of iterations, truncation of data continuity, truncation of disparity continuity
    //! and filter range sigma
    DisparityBilateralFilter(int ndisp, int radius, int iters, float edge_threshold, float max_disc_threshold, float sigma_range);

    //! the disparity map refinement operator. Refine disparity map using joint bilateral filtering given a single color image.
    //! disparity must have CV_8U or CV_16S type, image must have CV_8UC1 or CV_8UC3 type.
    void operator()(const GpuMat& disparity, const GpuMat& image, GpuMat& dst, Stream& stream = Stream::Null());

private:
    int ndisp;
    int radius;
    int iters;

    float edge_threshold;
    float max_disc_threshold;
    float sigma_range;

    GpuMat table_color;
    GpuMat table_space;
};


//////////////// HOG (Histogram-of-Oriented-Gradients) Descriptor and Object Detector //////////////
struct CV_EXPORTS HOGConfidence
{
   double scale;
   vector<Point> locations;
   vector<double> confidences;
   vector<double> part_scores[4];
};

struct CV_EXPORTS HOGDescriptor
{
    enum { DEFAULT_WIN_SIGMA = -1 };
    enum { DEFAULT_NLEVELS = 64 };
    enum { DESCR_FORMAT_ROW_BY_ROW, DESCR_FORMAT_COL_BY_COL };

    HOGDescriptor(Size win_size=Size(64, 128), Size block_size=Size(16, 16),
                  Size block_stride=Size(8, 8), Size cell_size=Size(8, 8),
                  int nbins=9, double win_sigma=DEFAULT_WIN_SIGMA,
                  double threshold_L2hys=0.2, bool gamma_correction=true,
                  int nlevels=DEFAULT_NLEVELS);

    size_t getDescriptorSize() const;
    size_t getBlockHistogramSize() const;

    void setSVMDetector(const vector<float>& detector);

    static vector<float> getDefaultPeopleDetector();
    static vector<float> getPeopleDetector48x96();
    static vector<float> getPeopleDetector64x128();

    void detect(const GpuMat& img, vector<Point>& found_locations,
                double hit_threshold=0, Size win_stride=Size(),
                Size padding=Size());

    void detectMultiScale(const GpuMat& img, vector<Rect>& found_locations,
                          double hit_threshold=0, Size win_stride=Size(),
                          Size padding=Size(), double scale0=1.05,
                          int group_threshold=2);

    void computeConfidence(const GpuMat& img, vector<Point>& hits, double hit_threshold,
                                                Size win_stride, Size padding, vector<Point>& locations, vector<double>& confidences);

    void computeConfidenceMultiScale(const GpuMat& img, vector<Rect>& found_locations,
                                                                    double hit_threshold, Size win_stride, Size padding,
                                                                    vector<HOGConfidence> &conf_out, int group_threshold);

    void getDescriptors(const GpuMat& img, Size win_stride,
                        GpuMat& descriptors,
                        int descr_format=DESCR_FORMAT_COL_BY_COL);

    Size win_size;
    Size block_size;
    Size block_stride;
    Size cell_size;
    int nbins;
    double win_sigma;
    double threshold_L2hys;
    bool gamma_correction;
    int nlevels;

protected:
    void computeBlockHistograms(const GpuMat& img);
    void computeGradient(const GpuMat& img, GpuMat& grad, GpuMat& qangle);

    double getWinSigma() const;
    bool checkDetectorSize() const;

    static int numPartsWithin(int size, int part_size, int stride);
    static Size numPartsWithin(Size size, Size part_size, Size stride);

    // Coefficients of the separating plane
    float free_coef;
    GpuMat detector;

    // Results of the last classification step
    GpuMat labels, labels_buf;
    Mat labels_host;

    // Results of the last histogram evaluation step
    GpuMat block_hists, block_hists_buf;

    // Gradients conputation results
    GpuMat grad, qangle, grad_buf, qangle_buf;

    // returns subbuffer with required size, reallocates buffer if nessesary.
    static GpuMat getBuffer(const Size& sz, int type, GpuMat& buf);
    static GpuMat getBuffer(int rows, int cols, int type, GpuMat& buf);

    std::vector<GpuMat> image_scales;
};


////////////////////////////////// BruteForceMatcher //////////////////////////////////

class CV_EXPORTS BFMatcher_GPU
{
public:
    explicit BFMatcher_GPU(int norm = cv::NORM_L2);

    // Add descriptors to train descriptor collection
    void add(const std::vector<GpuMat>& descCollection);

    // Get train descriptors collection
    const std::vector<GpuMat>& getTrainDescriptors() const;

    // Clear train descriptors collection
    void clear();

    // Return true if there are not train descriptors in collection
    bool empty() const;

    // Return true if the matcher supports mask in match methods
    bool isMaskSupported() const;

    // Find one best match for each query descriptor
    void matchSingle(const GpuMat& query, const GpuMat& train,
        GpuMat& trainIdx, GpuMat& distance,
        const GpuMat& mask = GpuMat(), Stream& stream = Stream::Null());

    // Download trainIdx and distance and convert it to CPU vector with DMatch
    static void matchDownload(const GpuMat& trainIdx, const GpuMat& distance, std::vector<DMatch>& matches);
    // Convert trainIdx and distance to vector with DMatch
    static void matchConvert(const Mat& trainIdx, const Mat& distance, std::vector<DMatch>& matches);

    // Find one best match for each query descriptor
    void match(const GpuMat& query, const GpuMat& train, std::vector<DMatch>& matches, const GpuMat& mask = GpuMat());

    // Make gpu collection of trains and masks in suitable format for matchCollection function
    void makeGpuCollection(GpuMat& trainCollection, GpuMat& maskCollection, const std::vector<GpuMat>& masks = std::vector<GpuMat>());

    // Find one best match from train collection for each query descriptor
    void matchCollection(const GpuMat& query, const GpuMat& trainCollection,
        GpuMat& trainIdx, GpuMat& imgIdx, GpuMat& distance,
        const GpuMat& masks = GpuMat(), Stream& stream = Stream::Null());

    // Download trainIdx, imgIdx and distance and convert it to vector with DMatch
    static void matchDownload(const GpuMat& trainIdx, const GpuMat& imgIdx, const GpuMat& distance, std::vector<DMatch>& matches);
    // Convert trainIdx, imgIdx and distance to vector with DMatch
    static void matchConvert(const Mat& trainIdx, const Mat& imgIdx, const Mat& distance, std::vector<DMatch>& matches);

    // Find one best match from train collection for each query descriptor.
    void match(const GpuMat& query, std::vector<DMatch>& matches, const std::vector<GpuMat>& masks = std::vector<GpuMat>());

    // Find k best matches for each query descriptor (in increasing order of distances)
    void knnMatchSingle(const GpuMat& query, const GpuMat& train,
        GpuMat& trainIdx, GpuMat& distance, GpuMat& allDist, int k,
        const GpuMat& mask = GpuMat(), Stream& stream = Stream::Null());

    // Download trainIdx and distance and convert it to vector with DMatch
    // compactResult is used when mask is not empty. If compactResult is false matches
    // vector will have the same size as queryDescriptors rows. If compactResult is true
    // matches vector will not contain matches for fully masked out query descriptors.
    static void knnMatchDownload(const GpuMat& trainIdx, const GpuMat& distance,
        std::vector< std::vector<DMatch> >& matches, bool compactResult = false);
    // Convert trainIdx and distance to vector with DMatch
    static void knnMatchConvert(const Mat& trainIdx, const Mat& distance,
        std::vector< std::vector<DMatch> >& matches, bool compactResult = false);

    // Find k best matches for each query descriptor (in increasing order of distances).
    // compactResult is used when mask is not empty. If compactResult is false matches
    // vector will have the same size as queryDescriptors rows. If compactResult is true
    // matches vector will not contain matches for fully masked out query descriptors.
    void knnMatch(const GpuMat& query, const GpuMat& train,
        std::vector< std::vector<DMatch> >& matches, int k, const GpuMat& mask = GpuMat(),
        bool compactResult = false);

    // Find k best matches from train collection for each query descriptor (in increasing order of distances)
    void knnMatch2Collection(const GpuMat& query, const GpuMat& trainCollection,
        GpuMat& trainIdx, GpuMat& imgIdx, GpuMat& distance,
        const GpuMat& maskCollection = GpuMat(), Stream& stream = Stream::Null());

    // Download trainIdx and distance and convert it to vector with DMatch
    // compactResult is used when mask is not empty. If compactResult is false matches
    // vector will have the same size as queryDescriptors rows. If compactResult is true
    // matches vector will not contain matches for fully masked out query descriptors.
    static void knnMatch2Download(const GpuMat& trainIdx, const GpuMat& imgIdx, const GpuMat& distance,
        std::vector< std::vector<DMatch> >& matches, bool compactResult = false);
    // Convert trainIdx and distance to vector with DMatch
    static void knnMatch2Convert(const Mat& trainIdx, const Mat& imgIdx, const Mat& distance,
        std::vector< std::vector<DMatch> >& matches, bool compactResult = false);

    // Find k best matches  for each query descriptor (in increasing order of distances).
    // compactResult is used when mask is not empty. If compactResult is false matches
    // vector will have the same size as queryDescriptors rows. If compactResult is true
    // matches vector will not contain matches for fully masked out query descriptors.
    void knnMatch(const GpuMat& query, std::vector< std::vector<DMatch> >& matches, int k,
        const std::vector<GpuMat>& masks = std::vector<GpuMat>(), bool compactResult = false);

    // Find best matches for each query descriptor which have distance less than maxDistance.
    // nMatches.at<int>(0, queryIdx) will contain matches count for queryIdx.
    // carefully nMatches can be greater than trainIdx.cols - it means that matcher didn't find all matches,
    // because it didn't have enough memory.
    // If trainIdx is empty, then trainIdx and distance will be created with size nQuery x max((nTrain / 100), 10),
    // otherwize user can pass own allocated trainIdx and distance with size nQuery x nMaxMatches
    // Matches doesn't sorted.
    void radiusMatchSingle(const GpuMat& query, const GpuMat& train,
        GpuMat& trainIdx, GpuMat& distance, GpuMat& nMatches, float maxDistance,
        const GpuMat& mask = GpuMat(), Stream& stream = Stream::Null());

    // Download trainIdx, nMatches and distance and convert it to vector with DMatch.
    // matches will be sorted in increasing order of distances.
    // compactResult is used when mask is not empty. If compactResult is false matches
    // vector will have the same size as queryDescriptors rows. If compactResult is true
    // matches vector will not contain matches for fully masked out query descriptors.
    static void radiusMatchDownload(const GpuMat& trainIdx, const GpuMat& distance, const GpuMat& nMatches,
        std::vector< std::vector<DMatch> >& matches, bool compactResult = false);
    // Convert trainIdx, nMatches and distance to vector with DMatch.
    static void radiusMatchConvert(const Mat& trainIdx, const Mat& distance, const Mat& nMatches,
        std::vector< std::vector<DMatch> >& matches, bool compactResult = false);

    // Find best matches for each query descriptor which have distance less than maxDistance
    // in increasing order of distances).
    void radiusMatch(const GpuMat& query, const GpuMat& train,
        std::vector< std::vector<DMatch> >& matches, float maxDistance,
        const GpuMat& mask = GpuMat(), bool compactResult = false);

    // Find best matches for each query descriptor which have distance less than maxDistance.
    // If trainIdx is empty, then trainIdx and distance will be created with size nQuery x max((nQuery / 100), 10),
    // otherwize user can pass own allocated trainIdx and distance with size nQuery x nMaxMatches
    // Matches doesn't sorted.
    void radiusMatchCollection(const GpuMat& query, GpuMat& trainIdx, GpuMat& imgIdx, GpuMat& distance, GpuMat& nMatches, float maxDistance,
        const std::vector<GpuMat>& masks = std::vector<GpuMat>(), Stream& stream = Stream::Null());

    // Download trainIdx, imgIdx, nMatches and distance and convert it to vector with DMatch.
    // matches will be sorted in increasing order of distances.
    // compactResult is used when mask is not empty. If compactResult is false matches
    // vector will have the same size as queryDescriptors rows. If compactResult is true
    // matches vector will not contain matches for fully masked out query descriptors.
    static void radiusMatchDownload(const GpuMat& trainIdx, const GpuMat& imgIdx, const GpuMat& distance, const GpuMat& nMatches,
        std::vector< std::vector<DMatch> >& matches, bool compactResult = false);
    // Convert trainIdx, nMatches and distance to vector with DMatch.
    static void radiusMatchConvert(const Mat& trainIdx, const Mat& imgIdx, const Mat& distance, const Mat& nMatches,
        std::vector< std::vector<DMatch> >& matches, bool compactResult = false);

    // Find best matches from train collection for each query descriptor which have distance less than
    // maxDistance (in increasing order of distances).
    void radiusMatch(const GpuMat& query, std::vector< std::vector<DMatch> >& matches, float maxDistance,
        const std::vector<GpuMat>& masks = std::vector<GpuMat>(), bool compactResult = false);

    int norm;

private:
    std::vector<GpuMat> trainDescCollection;
};

template <class Distance>
class CV_EXPORTS BruteForceMatcher_GPU;

template <typename T>
class CV_EXPORTS BruteForceMatcher_GPU< L1<T> > : public BFMatcher_GPU
{
public:
    explicit BruteForceMatcher_GPU() : BFMatcher_GPU(NORM_L1) {}
    explicit BruteForceMatcher_GPU(L1<T> /*d*/) : BFMatcher_GPU(NORM_L1) {}
};
template <typename T>
class CV_EXPORTS BruteForceMatcher_GPU< L2<T> > : public BFMatcher_GPU
{
public:
    explicit BruteForceMatcher_GPU() : BFMatcher_GPU(NORM_L2) {}
    explicit BruteForceMatcher_GPU(L2<T> /*d*/) : BFMatcher_GPU(NORM_L2) {}
};
template <> class CV_EXPORTS BruteForceMatcher_GPU< Hamming > : public BFMatcher_GPU
{
public:
    explicit BruteForceMatcher_GPU() : BFMatcher_GPU(NORM_HAMMING) {}
    explicit BruteForceMatcher_GPU(Hamming /*d*/) : BFMatcher_GPU(NORM_HAMMING) {}
};

class CV_EXPORTS BFMatcher_GPU : public BruteForceMatcher_GPU_base
{
public:
    explicit BFMatcher_GPU(int norm = NORM_L2) : BruteForceMatcher_GPU_base(norm == NORM_L1 ? L1Dist : norm == NORM_L2 ? L2Dist : HammingDist) {}
};

////////////////////////////////// CascadeClassifier_GPU //////////////////////////////////////////
// The cascade classifier class for object detection: supports old haar and new lbp xlm formats and nvbin for haar cascades olny.
class CV_EXPORTS CascadeClassifier_GPU
{
public:
    CascadeClassifier_GPU();
    CascadeClassifier_GPU(const std::string& filename);
    ~CascadeClassifier_GPU();

    bool empty() const;
    bool load(const std::string& filename);
    void release();

    /* returns number of detected objects */
    int detectMultiScale(const GpuMat& image, GpuMat& objectsBuf, double scaleFactor = 1.2, int minNeighbors = 4, Size minSize = Size());
<<<<<<< HEAD
=======
    int detectMultiScale(const GpuMat& image, GpuMat& objectsBuf, Size maxObjectSize, Size minSize = Size(), double scaleFactor = 1.1, int minNeighbors = 4);
>>>>>>> e6dd4e84

    bool findLargestObject;
    bool visualizeInPlace;

    Size getClassifierSize() const;

private:
    struct CascadeClassifierImpl;
    CascadeClassifierImpl* impl;
    struct HaarCascade;
    struct LbpCascade;
    friend class CascadeClassifier_GPU_LBP;

public:
    int detectMultiScale(const GpuMat& image, GpuMat& objectsBuf, Size maxObjectSize, Size minSize = Size(), double scaleFactor = 1.1, int minNeighbors = 4);
};

// ======================== GPU version for soft cascade ===================== //

class CV_EXPORTS ChannelsProcessor
{
public:
    enum
    {
        GENERIC   = 1 << 4,
        SEPARABLE = 2 << 4
    };

    // Appends specified number of HOG first-order features integrals into given vector.
    // Param frame is an input 3-channel bgr image.
    // Param channels is a GPU matrix of optionally shrinked channels
    // Param stream is stream is a high-level CUDA stream abstraction used for asynchronous execution.
    virtual void apply(InputArray frame, OutputArray channels, Stream& stream = Stream::Null()) = 0;

    // Creates a specific preprocessor implementation.
    // Param shrinkage is a resizing factor. Resize is applied before the computing integral sum
    // Param bins is a number of HOG-like channels.
    // Param flags is a channel computing extra flags.
    static cv::Ptr<ChannelsProcessor> create(const int shrinkage, const int bins, const int flags = GENERIC);

    virtual ~ChannelsProcessor();

protected:
    ChannelsProcessor();
};

// Implementation of soft (stage-less) cascaded detector.
class CV_EXPORTS SCascade : public cv::Algorithm
{
public:

    // Representation of detectors result.
    struct CV_EXPORTS Detection
    {
        ushort x;
        ushort y;
        ushort w;
        ushort h;
        float confidence;
        int kind;

        enum {PEDESTRIAN = 0};
    };

    enum { NO_REJECT = 1, DOLLAR = 2, /*PASCAL = 4,*/ DEFAULT = NO_REJECT, NMS_MASK = 0xF};

    // An empty cascade will be created.
    // Param minScale is a minimum scale relative to the original size of the image on which cascade will be applied.
    // Param minScale is a maximum scale relative to the original size of the image on which cascade will be applied.
    // Param scales is a number of scales from minScale to maxScale.
    // Param flags is an extra tuning flags.
    SCascade(const double minScale = 0.4, const double maxScale = 5., const int scales = 55,
        const int flags = NO_REJECT || ChannelsProcessor::GENERIC);

    virtual ~SCascade();

    cv::AlgorithmInfo* info() const;

    // Load cascade from FileNode.
    // Param fn is a root node for cascade. Should be <cascade>.
    virtual bool load(const FileNode& fn);

    // Load cascade config.
    virtual void read(const FileNode& fn);

    // Return the matrix of of detected objects.
    // Param image is a frame on which detector will be applied.
    // Param rois is a regions of interests mask generated by genRoi.
    //    Only the objects that fall into one of the regions will be returned.
    // Param objects is an output array of Detections represented as GpuMat of detections (SCascade::Detection)
    //    The first element of the matrix is  actually a count of detections.
    // Param stream is stream is a high-level CUDA stream abstraction used for asynchronous execution
    virtual void detect(InputArray image, InputArray rois, OutputArray objects, Stream& stream = Stream::Null()) const;

private:

    struct Fields;
    Fields* fields;

    double minScale;
    double maxScale;
    int scales;

    int flags;
};

CV_EXPORTS bool initModule_gpu(void);

////////////////////////////////// SURF //////////////////////////////////////////

class CV_EXPORTS SURF_GPU
{
public:
    enum KeypointLayout
    {
        X_ROW = 0,
        Y_ROW,
        LAPLACIAN_ROW,
        OCTAVE_ROW,
        SIZE_ROW,
        ANGLE_ROW,
        HESSIAN_ROW,
        ROWS_COUNT
    };

    //! the default constructor
    SURF_GPU();
    //! the full constructor taking all the necessary parameters
    explicit SURF_GPU(double _hessianThreshold, int _nOctaves=4,
         int _nOctaveLayers=2, bool _extended=false, float _keypointsRatio=0.01f, bool _upright = false);

    //! returns the descriptor size in float's (64 or 128)
    int descriptorSize() const;

    //! upload host keypoints to device memory
    static void uploadKeypoints(const vector<KeyPoint>& keypoints, GpuMat& keypointsGPU);
    //! download keypoints from device to host memory
    static void downloadKeypoints(const GpuMat& keypointsGPU, vector<KeyPoint>& keypoints);

    //! download descriptors from device to host memory
    static void downloadDescriptors(const GpuMat& descriptorsGPU, vector<float>& descriptors);

    //! finds the keypoints using fast hessian detector used in SURF
    //! supports CV_8UC1 images
    //! keypoints will have nFeature cols and 6 rows
    //! keypoints.ptr<float>(X_ROW)[i] will contain x coordinate of i'th feature
    //! keypoints.ptr<float>(Y_ROW)[i] will contain y coordinate of i'th feature
    //! keypoints.ptr<float>(LAPLACIAN_ROW)[i] will contain laplacian sign of i'th feature
    //! keypoints.ptr<float>(OCTAVE_ROW)[i] will contain octave of i'th feature
    //! keypoints.ptr<float>(SIZE_ROW)[i] will contain size of i'th feature
    //! keypoints.ptr<float>(ANGLE_ROW)[i] will contain orientation of i'th feature
    //! keypoints.ptr<float>(HESSIAN_ROW)[i] will contain response of i'th feature
    void operator()(const GpuMat& img, const GpuMat& mask, GpuMat& keypoints);
    //! finds the keypoints and computes their descriptors.
    //! Optionally it can compute descriptors for the user-provided keypoints and recompute keypoints direction
    void operator()(const GpuMat& img, const GpuMat& mask, GpuMat& keypoints, GpuMat& descriptors,
        bool useProvidedKeypoints = false);

    void operator()(const GpuMat& img, const GpuMat& mask, std::vector<KeyPoint>& keypoints);
    void operator()(const GpuMat& img, const GpuMat& mask, std::vector<KeyPoint>& keypoints, GpuMat& descriptors,
        bool useProvidedKeypoints = false);

    void operator()(const GpuMat& img, const GpuMat& mask, std::vector<KeyPoint>& keypoints, std::vector<float>& descriptors,
        bool useProvidedKeypoints = false);

    void releaseMemory();

    // SURF parameters
    double hessianThreshold;
    int nOctaves;
    int nOctaveLayers;
    bool extended;
    bool upright;

    //! max keypoints = min(keypointsRatio * img.size().area(), 65535)
    float keypointsRatio;

    GpuMat sum, mask1, maskSum, intBuffer;

    GpuMat det, trace;

    GpuMat maxPosBuffer;
};

////////////////////////////////// FAST //////////////////////////////////////////

class CV_EXPORTS FAST_GPU
{
public:
    enum
    {
        LOCATION_ROW = 0,
        RESPONSE_ROW,
        ROWS_COUNT
    };

    // all features have same size
    static const int FEATURE_SIZE = 7;

    explicit FAST_GPU(int threshold, bool nonmaxSupression = true, double keypointsRatio = 0.05);

    //! finds the keypoints using FAST detector
    //! supports only CV_8UC1 images
    void operator ()(const GpuMat& image, const GpuMat& mask, GpuMat& keypoints);
    void operator ()(const GpuMat& image, const GpuMat& mask, std::vector<KeyPoint>& keypoints);

    //! download keypoints from device to host memory
    static void downloadKeypoints(const GpuMat& d_keypoints, std::vector<KeyPoint>& keypoints);

    //! convert keypoints to KeyPoint vector
    static void convertKeypoints(const Mat& h_keypoints, std::vector<KeyPoint>& keypoints);

    //! release temporary buffer's memory
    void release();

    bool nonmaxSupression;

    int threshold;

    //! max keypoints = keypointsRatio * img.size().area()
    double keypointsRatio;

    //! find keypoints and compute it's response if nonmaxSupression is true
    //! return count of detected keypoints
    int calcKeyPointsLocation(const GpuMat& image, const GpuMat& mask);

    //! get final array of keypoints
    //! performs nonmax supression if needed
    //! return final count of keypoints
    int getKeyPoints(GpuMat& keypoints);

private:
    GpuMat kpLoc_;
    int count_;

    GpuMat score_;

    GpuMat d_keypoints_;
};

////////////////////////////////// ORB //////////////////////////////////////////

class CV_EXPORTS ORB_GPU
{
public:
    enum
    {
        X_ROW = 0,
        Y_ROW,
        RESPONSE_ROW,
        ANGLE_ROW,
        OCTAVE_ROW,
        SIZE_ROW,
        ROWS_COUNT
    };

    enum
    {
        DEFAULT_FAST_THRESHOLD = 20
    };

    //! Constructor
    explicit ORB_GPU(int nFeatures = 500, float scaleFactor = 1.2f, int nLevels = 8, int edgeThreshold = 31,
                     int firstLevel = 0, int WTA_K = 2, int scoreType = 0, int patchSize = 31);

    //! Compute the ORB features on an image
    //! image - the image to compute the features (supports only CV_8UC1 images)
    //! mask - the mask to apply
    //! keypoints - the resulting keypoints
    void operator()(const GpuMat& image, const GpuMat& mask, std::vector<KeyPoint>& keypoints);
    void operator()(const GpuMat& image, const GpuMat& mask, GpuMat& keypoints);

    //! Compute the ORB features and descriptors on an image
    //! image - the image to compute the features (supports only CV_8UC1 images)
    //! mask - the mask to apply
    //! keypoints - the resulting keypoints
    //! descriptors - descriptors array
    void operator()(const GpuMat& image, const GpuMat& mask, std::vector<KeyPoint>& keypoints, GpuMat& descriptors);
    void operator()(const GpuMat& image, const GpuMat& mask, GpuMat& keypoints, GpuMat& descriptors);

    //! download keypoints from device to host memory
    static void downloadKeyPoints(const GpuMat& d_keypoints, std::vector<KeyPoint>& keypoints);
    //! convert keypoints to KeyPoint vector
    static void convertKeyPoints(const Mat& d_keypoints, std::vector<KeyPoint>& keypoints);

    //! returns the descriptor size in bytes
    inline int descriptorSize() const { return kBytes; }

    inline void setFastParams(int threshold, bool nonmaxSupression = true)
    {
        fastDetector_.threshold = threshold;
        fastDetector_.nonmaxSupression = nonmaxSupression;
    }

    //! release temporary buffer's memory
    void release();

    //! if true, image will be blurred before descriptors calculation
    bool blurForDescriptor;

private:
    enum { kBytes = 32 };

    void buildScalePyramids(const GpuMat& image, const GpuMat& mask);

    void computeKeyPointsPyramid();

    void computeDescriptors(GpuMat& descriptors);

    void mergeKeyPoints(GpuMat& keypoints);

    int nFeatures_;
    float scaleFactor_;
    int nLevels_;
    int edgeThreshold_;
    int firstLevel_;
    int WTA_K_;
    int scoreType_;
    int patchSize_;

    // The number of desired features per scale
    std::vector<size_t> n_features_per_level_;

    // Points to compute BRIEF descriptors from
    GpuMat pattern_;

    std::vector<GpuMat> imagePyr_;
    std::vector<GpuMat> maskPyr_;

    GpuMat buf_;

    std::vector<GpuMat> keyPointsPyr_;
    std::vector<int> keyPointsCount_;

    FAST_GPU fastDetector_;

    Ptr<FilterEngine_GPU> blurFilter;

    GpuMat d_keypoints_;
};

////////////////////////////////// Optical Flow //////////////////////////////////////////

class CV_EXPORTS BroxOpticalFlow
{
public:
    BroxOpticalFlow(float alpha_, float gamma_, float scale_factor_, int inner_iterations_, int outer_iterations_, int solver_iterations_) :
        alpha(alpha_), gamma(gamma_), scale_factor(scale_factor_),
        inner_iterations(inner_iterations_), outer_iterations(outer_iterations_), solver_iterations(solver_iterations_)
    {
    }

    //! Compute optical flow
    //! frame0 - source frame (supports only CV_32FC1 type)
    //! frame1 - frame to track (with the same size and type as frame0)
    //! u      - flow horizontal component (along x axis)
    //! v      - flow vertical component (along y axis)
    void operator ()(const GpuMat& frame0, const GpuMat& frame1, GpuMat& u, GpuMat& v, Stream& stream = Stream::Null());

    //! flow smoothness
    float alpha;

    //! gradient constancy importance
    float gamma;

    //! pyramid scale factor
    float scale_factor;

    //! number of lagged non-linearity iterations (inner loop)
    int inner_iterations;

    //! number of warping iterations (number of pyramid levels)
    int outer_iterations;

    //! number of linear system solver iterations
    int solver_iterations;

    GpuMat buf;
};

class CV_EXPORTS GoodFeaturesToTrackDetector_GPU
{
public:
    explicit GoodFeaturesToTrackDetector_GPU(int maxCorners = 1000, double qualityLevel = 0.01, double minDistance = 0.0,
        int blockSize = 3, bool useHarrisDetector = false, double harrisK = 0.04);

    //! return 1 rows matrix with CV_32FC2 type
    void operator ()(const GpuMat& image, GpuMat& corners, const GpuMat& mask = GpuMat());

    int maxCorners;
    double qualityLevel;
    double minDistance;

    int blockSize;
    bool useHarrisDetector;
    double harrisK;

    void releaseMemory()
    {
        Dx_.release();
        Dy_.release();
        buf_.release();
        eig_.release();
        minMaxbuf_.release();
        tmpCorners_.release();
    }

private:
    GpuMat Dx_;
    GpuMat Dy_;
    GpuMat buf_;
    GpuMat eig_;
    GpuMat minMaxbuf_;
    GpuMat tmpCorners_;
};

inline GoodFeaturesToTrackDetector_GPU::GoodFeaturesToTrackDetector_GPU(int maxCorners_, double qualityLevel_, double minDistance_,
        int blockSize_, bool useHarrisDetector_, double harrisK_)
{
    maxCorners = maxCorners_;
    qualityLevel = qualityLevel_;
    minDistance = minDistance_;
    blockSize = blockSize_;
    useHarrisDetector = useHarrisDetector_;
    harrisK = harrisK_;
}


class CV_EXPORTS PyrLKOpticalFlow
{
public:
    PyrLKOpticalFlow();

    void sparse(const GpuMat& prevImg, const GpuMat& nextImg, const GpuMat& prevPts, GpuMat& nextPts,
        GpuMat& status, GpuMat* err = 0);

    void dense(const GpuMat& prevImg, const GpuMat& nextImg, GpuMat& u, GpuMat& v, GpuMat* err = 0);

    void releaseMemory();

    Size winSize;
    int maxLevel;
    int iters;
<<<<<<< HEAD
    bool useInitialFlow;

private:
    vector<GpuMat> prevPyr_;
    vector<GpuMat> nextPyr_;

    GpuMat buf_;

    GpuMat uPyr_[2];
    GpuMat vPyr_[2];
=======
    double derivLambda; //unused
    bool useInitialFlow;
    float minEigThreshold; //unused
    bool getMinEigenVals;  //unused

private:
    GpuMat uPyr_[2];
    vector<GpuMat> prevPyr_;
    vector<GpuMat> nextPyr_;
    GpuMat vPyr_[2];
    vector<GpuMat> buf_;
    vector<GpuMat> unused;
    bool isDeviceArch11_;
>>>>>>> e6dd4e84
};


class CV_EXPORTS FarnebackOpticalFlow
{
public:
    FarnebackOpticalFlow()
    {
        numLevels = 5;
        pyrScale = 0.5;
        fastPyramids = false;
        winSize = 13;
        numIters = 10;
        polyN = 5;
        polySigma = 1.1;
        flags = 0;
    }

    int numLevels;
    double pyrScale;
    bool fastPyramids;
    int winSize;
    int numIters;
    int polyN;
    double polySigma;
    int flags;

    void operator ()(const GpuMat &frame0, const GpuMat &frame1, GpuMat &flowx, GpuMat &flowy, Stream &s = Stream::Null());

    void releaseMemory()
    {
        frames_[0].release();
        frames_[1].release();
        pyrLevel_[0].release();
        pyrLevel_[1].release();
        M_.release();
        bufM_.release();
        R_[0].release();
        R_[1].release();
        blurredFrame_[0].release();
        blurredFrame_[1].release();
        pyramid0_.clear();
        pyramid1_.clear();
    }

private:
    void prepareGaussian(
            int n, double sigma, float *g, float *xg, float *xxg,
            double &ig11, double &ig03, double &ig33, double &ig55);

    void setPolynomialExpansionConsts(int n, double sigma);

    void updateFlow_boxFilter(
            const GpuMat& R0, const GpuMat& R1, GpuMat& flowx, GpuMat &flowy,
            GpuMat& M, GpuMat &bufM, int blockSize, bool updateMatrices, Stream streams[]);

    void updateFlow_gaussianBlur(
            const GpuMat& R0, const GpuMat& R1, GpuMat& flowx, GpuMat& flowy,
            GpuMat& M, GpuMat &bufM, int blockSize, bool updateMatrices, Stream streams[]);

    GpuMat frames_[2];
    GpuMat pyrLevel_[2], M_, bufM_, R_[2], blurredFrame_[2];
    std::vector<GpuMat> pyramid0_, pyramid1_;
};


// Implementation of the Zach, Pock and Bischof Dual TV-L1 Optical Flow method
//
// see reference:
//   [1] C. Zach, T. Pock and H. Bischof, "A Duality Based Approach for Realtime TV-L1 Optical Flow".
//   [2] Javier Sanchez, Enric Meinhardt-Llopis and Gabriele Facciolo. "TV-L1 Optical Flow Estimation".
class CV_EXPORTS OpticalFlowDual_TVL1_GPU
{
public:
    OpticalFlowDual_TVL1_GPU();

    void operator ()(const GpuMat& I0, const GpuMat& I1, GpuMat& flowx, GpuMat& flowy);

    void collectGarbage();

    /**
     * Time step of the numerical scheme.
     */
    double tau;

    /**
     * Weight parameter for the data term, attachment parameter.
     * This is the most relevant parameter, which determines the smoothness of the output.
     * The smaller this parameter is, the smoother the solutions we obtain.
     * It depends on the range of motions of the images, so its value should be adapted to each image sequence.
     */
    double lambda;

    /**
     * Weight parameter for (u - v)^2, tightness parameter.
     * It serves as a link between the attachment and the regularization terms.
     * In theory, it should have a small value in order to maintain both parts in correspondence.
     * The method is stable for a large range of values of this parameter.
     */
    double theta;

    /**
     * Number of scales used to create the pyramid of images.
     */
    int nscales;

    /**
     * Number of warpings per scale.
     * Represents the number of times that I1(x+u0) and grad( I1(x+u0) ) are computed per scale.
     * This is a parameter that assures the stability of the method.
     * It also affects the running time, so it is a compromise between speed and accuracy.
     */
    int warps;

    /**
     * Stopping criterion threshold used in the numerical scheme, which is a trade-off between precision and running time.
     * A small value will yield more accurate solutions at the expense of a slower convergence.
     */
    double epsilon;

    /**
     * Stopping criterion iterations number used in the numerical scheme.
     */
    int iterations;

    bool useInitialFlow;

private:
    void procOneScale(const GpuMat& I0, const GpuMat& I1, GpuMat& u1, GpuMat& u2);

    std::vector<GpuMat> I0s;
    std::vector<GpuMat> I1s;
    std::vector<GpuMat> u1s;
    std::vector<GpuMat> u2s;

    GpuMat I1x_buf;
    GpuMat I1y_buf;

    GpuMat I1w_buf;
    GpuMat I1wx_buf;
    GpuMat I1wy_buf;

    GpuMat grad_buf;
    GpuMat rho_c_buf;

    GpuMat p11_buf;
    GpuMat p12_buf;
    GpuMat p21_buf;
    GpuMat p22_buf;

    GpuMat diff_buf;
    GpuMat norm_buf;
};


//! Calculates optical flow for 2 images using block matching algorithm */
CV_EXPORTS void calcOpticalFlowBM(const GpuMat& prev, const GpuMat& curr,
                                  Size block_size, Size shift_size, Size max_range, bool use_previous,
                                  GpuMat& velx, GpuMat& vely, GpuMat& buf,
                                  Stream& stream = Stream::Null());

class CV_EXPORTS FastOpticalFlowBM
{
public:
    void operator ()(const GpuMat& I0, const GpuMat& I1, GpuMat& flowx, GpuMat& flowy, int search_window = 21, int block_window = 7, Stream& s = Stream::Null());

private:
    GpuMat buffer;
    GpuMat extended_I0;
    GpuMat extended_I1;
};


//! Interpolate frames (images) using provided optical flow (displacement field).
//! frame0   - frame 0 (32-bit floating point images, single channel)
//! frame1   - frame 1 (the same type and size)
//! fu       - forward horizontal displacement
//! fv       - forward vertical displacement
//! bu       - backward horizontal displacement
//! bv       - backward vertical displacement
//! pos      - new frame position
//! newFrame - new frame
//! buf      - temporary buffer, will have width x 6*height size, CV_32FC1 type and contain 6 GpuMat;
//!            occlusion masks            0, occlusion masks            1,
//!            interpolated forward flow  0, interpolated forward flow  1,
//!            interpolated backward flow 0, interpolated backward flow 1
//!
CV_EXPORTS void interpolateFrames(const GpuMat& frame0, const GpuMat& frame1,
                                  const GpuMat& fu, const GpuMat& fv,
                                  const GpuMat& bu, const GpuMat& bv,
                                  float pos, GpuMat& newFrame, GpuMat& buf,
                                  Stream& stream = Stream::Null());

CV_EXPORTS void createOpticalFlowNeedleMap(const GpuMat& u, const GpuMat& v, GpuMat& vertex, GpuMat& colors);


//////////////////////// Background/foreground segmentation ////////////////////////

// Foreground Object Detection from Videos Containing Complex Background.
// Liyuan Li, Weimin Huang, Irene Y.H. Gu, and Qi Tian.
// ACM MM2003 9p
class CV_EXPORTS FGDStatModel
{
public:
    struct CV_EXPORTS Params
    {
        int Lc;  // Quantized levels per 'color' component. Power of two, typically 32, 64 or 128.
        int N1c; // Number of color vectors used to model normal background color variation at a given pixel.
        int N2c; // Number of color vectors retained at given pixel.  Must be > N1c, typically ~ 5/3 of N1c.
        // Used to allow the first N1c vectors to adapt over time to changing background.

        int Lcc;  // Quantized levels per 'color co-occurrence' component.  Power of two, typically 16, 32 or 64.
        int N1cc; // Number of color co-occurrence vectors used to model normal background color variation at a given pixel.
        int N2cc; // Number of color co-occurrence vectors retained at given pixel.  Must be > N1cc, typically ~ 5/3 of N1cc.
        // Used to allow the first N1cc vectors to adapt over time to changing background.

        bool is_obj_without_holes; // If TRUE we ignore holes within foreground blobs. Defaults to TRUE.
        int perform_morphing;     // Number of erode-dilate-erode foreground-blob cleanup iterations.
        // These erase one-pixel junk blobs and merge almost-touching blobs. Default value is 1.

        float alpha1; // How quickly we forget old background pixel values seen. Typically set to 0.1.
        float alpha2; // "Controls speed of feature learning". Depends on T. Typical value circa 0.005.
        float alpha3; // Alternate to alpha2, used (e.g.) for quicker initial convergence. Typical value 0.1.

        float delta;   // Affects color and color co-occurrence quantization, typically set to 2.
        float T;       // A percentage value which determines when new features can be recognized as new background. (Typically 0.9).
        float minArea; // Discard foreground blobs whose bounding box is smaller than this threshold.

        // default Params
        Params();
    };

    // out_cn - channels count in output result (can be 3 or 4)
    // 4-channels require more memory, but a bit faster
    explicit FGDStatModel(int out_cn = 3);
    explicit FGDStatModel(const cv::gpu::GpuMat& firstFrame, const Params& params = Params(), int out_cn = 3);

    ~FGDStatModel();

    void create(const cv::gpu::GpuMat& firstFrame, const Params& params = Params());
    void release();

    int update(const cv::gpu::GpuMat& curFrame);

    //8UC3 or 8UC4 reference background image
    cv::gpu::GpuMat background;

    //8UC1 foreground image
    cv::gpu::GpuMat foreground;

    std::vector< std::vector<cv::Point> > foreground_regions;

private:
    FGDStatModel(const FGDStatModel&);
    FGDStatModel& operator=(const FGDStatModel&);

    class Impl;
    std::auto_ptr<Impl> impl_;
};

/*!
 Gaussian Mixture-based Backbround/Foreground Segmentation Algorithm

 The class implements the following algorithm:
 "An improved adaptive background mixture model for real-time tracking with shadow detection"
 P. KadewTraKuPong and R. Bowden,
 Proc. 2nd European Workshp on Advanced Video-Based Surveillance Systems, 2001."
 http://personal.ee.surrey.ac.uk/Personal/R.Bowden/publications/avbs01/avbs01.pdf
*/
class CV_EXPORTS MOG_GPU
{
public:
    //! the default constructor
    MOG_GPU(int nmixtures = -1);

    //! re-initiaization method
    void initialize(Size frameSize, int frameType);

    //! the update operator
    void operator()(const GpuMat& frame, GpuMat& fgmask, float learningRate = 0.0f, Stream& stream = Stream::Null());

    //! computes a background image which are the mean of all background gaussians
    void getBackgroundImage(GpuMat& backgroundImage, Stream& stream = Stream::Null()) const;

    //! releases all inner buffers
    void release();

    int history;
    float varThreshold;
    float backgroundRatio;
    float noiseSigma;

private:
    int nmixtures_;

    Size frameSize_;
    int frameType_;
    int nframes_;

    GpuMat weight_;
    GpuMat sortKey_;
    GpuMat mean_;
    GpuMat var_;
};

/*!
 The class implements the following algorithm:
 "Improved adaptive Gausian mixture model for background subtraction"
 Z.Zivkovic
 International Conference Pattern Recognition, UK, August, 2004.
 http://www.zoranz.net/Publications/zivkovic2004ICPR.pdf
*/
class CV_EXPORTS MOG2_GPU
{
public:
    //! the default constructor
    MOG2_GPU(int nmixtures = -1);

    //! re-initiaization method
    void initialize(Size frameSize, int frameType);

    //! the update operator
    void operator()(const GpuMat& frame, GpuMat& fgmask, float learningRate = -1.0f, Stream& stream = Stream::Null());

    //! computes a background image which are the mean of all background gaussians
    void getBackgroundImage(GpuMat& backgroundImage, Stream& stream = Stream::Null()) const;

    //! releases all inner buffers
    void release();

    // parameters
    // you should call initialize after parameters changes

    int history;

    //! here it is the maximum allowed number of mixture components.
    //! Actual number is determined dynamically per pixel
    float varThreshold;
    // threshold on the squared Mahalanobis distance to decide if it is well described
    // by the background model or not. Related to Cthr from the paper.
    // This does not influence the update of the background. A typical value could be 4 sigma
    // and that is varThreshold=4*4=16; Corresponds to Tb in the paper.

    /////////////////////////
    // less important parameters - things you might change but be carefull
    ////////////////////////

    float backgroundRatio;
    // corresponds to fTB=1-cf from the paper
    // TB - threshold when the component becomes significant enough to be included into
    // the background model. It is the TB=1-cf from the paper. So I use cf=0.1 => TB=0.
    // For alpha=0.001 it means that the mode should exist for approximately 105 frames before
    // it is considered foreground
    // float noiseSigma;
    float varThresholdGen;

    //correspondts to Tg - threshold on the squared Mahalan. dist. to decide
    //when a sample is close to the existing components. If it is not close
    //to any a new component will be generated. I use 3 sigma => Tg=3*3=9.
    //Smaller Tg leads to more generated components and higher Tg might make
    //lead to small number of components but they can grow too large
    float fVarInit;
    float fVarMin;
    float fVarMax;

    //initial variance  for the newly generated components.
    //It will will influence the speed of adaptation. A good guess should be made.
    //A simple way is to estimate the typical standard deviation from the images.
    //I used here 10 as a reasonable value
    // min and max can be used to further control the variance
    float fCT; //CT - complexity reduction prior
    //this is related to the number of samples needed to accept that a component
    //actually exists. We use CT=0.05 of all the samples. By setting CT=0 you get
    //the standard Stauffer&Grimson algorithm (maybe not exact but very similar)

    //shadow detection parameters
    bool bShadowDetection; //default 1 - do shadow detection
    unsigned char nShadowDetection; //do shadow detection - insert this value as the detection result - 127 default value
    float fTau;
    // Tau - shadow threshold. The shadow is detected if the pixel is darker
    //version of the background. Tau is a threshold on how much darker the shadow can be.
    //Tau= 0.5 means that if pixel is more than 2 times darker then it is not shadow
    //See: Prati,Mikic,Trivedi,Cucchiarra,"Detecting Moving Shadows...",IEEE PAMI,2003.

private:
    int nmixtures_;

    Size frameSize_;
    int frameType_;
    int nframes_;

    GpuMat weight_;
    GpuMat variance_;
    GpuMat mean_;

    GpuMat bgmodelUsedModes_; //keep track of number of modes per pixel
};

/*!
 * The class implements the following algorithm:
 * "ViBe: A universal background subtraction algorithm for video sequences"
 * O. Barnich and M. Van D Roogenbroeck
 * IEEE Transactions on Image Processing, 20(6) :1709-1724, June 2011
 */
class CV_EXPORTS VIBE_GPU
{
public:
    //! the default constructor
    explicit VIBE_GPU(unsigned long rngSeed = 1234567);

    //! re-initiaization method
    void initialize(const GpuMat& firstFrame, Stream& stream = Stream::Null());

    //! the update operator
    void operator()(const GpuMat& frame, GpuMat& fgmask, Stream& stream = Stream::Null());

    //! releases all inner buffers
    void release();

    int nbSamples;         // number of samples per pixel
    int reqMatches;        // #_min
    int radius;            // R
    int subsamplingFactor; // amount of random subsampling

private:
    Size frameSize_;

    unsigned long rngSeed_;
    GpuMat randStates_;

    GpuMat samples_;
};

/**
 * Background Subtractor module. Takes a series of images and returns a sequence of mask (8UC1)
 * images of the same size, where 255 indicates Foreground and 0 represents Background.
 * This class implements an algorithm described in "Visual Tracking of Human Visitors under
 * Variable-Lighting Conditions for a Responsive Audio Art Installation," A. Godbehere,
 * A. Matsukawa, K. Goldberg, American Control Conference, Montreal, June 2012.
 */
class CV_EXPORTS GMG_GPU
{
public:
    GMG_GPU();

    /**
     * Validate parameters and set up data structures for appropriate frame size.
     * @param frameSize Input frame size
     * @param min       Minimum value taken on by pixels in image sequence. Usually 0
     * @param max       Maximum value taken on by pixels in image sequence. e.g. 1.0 or 255
     */
    void initialize(Size frameSize, float min = 0.0f, float max = 255.0f);

    /**
     * Performs single-frame background subtraction and builds up a statistical background image
     * model.
     * @param frame        Input frame
     * @param fgmask       Output mask image representing foreground and background pixels
     * @param stream       Stream for the asynchronous version
     */
    void operator ()(const GpuMat& frame, GpuMat& fgmask, float learningRate = -1.0f, Stream& stream = Stream::Null());

    //! Releases all inner buffers
    void release();

    //! Total number of distinct colors to maintain in histogram.
    int maxFeatures;

    //! Set between 0.0 and 1.0, determines how quickly features are "forgotten" from histograms.
    float learningRate;

    //! Number of frames of video to use to initialize histograms.
    int numInitializationFrames;

    //! Number of discrete levels in each channel to be used in histograms.
    int quantizationLevels;

    //! Prior probability that any given pixel is a background pixel. A sensitivity parameter.
    float backgroundPrior;

    //! Value above which pixel is determined to be FG.
    float decisionThreshold;

    //! Smoothing radius, in pixels, for cleaning up FG image.
    int smoothingRadius;

    //! Perform background model update.
    bool updateBackgroundModel;

private:
    float maxVal_, minVal_;

    Size frameSize_;

    int frameNum_;

    GpuMat nfeatures_;
    GpuMat colors_;
    GpuMat weights_;

    Ptr<FilterEngine_GPU> boxFilter_;
    GpuMat buf_;
};

////////////////////////////////// Video Encoding //////////////////////////////////

// Works only under Windows
// Supports olny H264 video codec and AVI files
class CV_EXPORTS VideoWriter_GPU
{
public:
    struct EncoderParams;

    // Callbacks for video encoder, use it if you want to work with raw video stream
    class EncoderCallBack;

    enum SurfaceFormat
    {
        SF_UYVY = 0,
        SF_YUY2,
        SF_YV12,
        SF_NV12,
        SF_IYUV,
        SF_BGR,
        SF_GRAY = SF_BGR
    };

    VideoWriter_GPU();
    VideoWriter_GPU(const std::string& fileName, cv::Size frameSize, double fps, SurfaceFormat format = SF_BGR);
    VideoWriter_GPU(const std::string& fileName, cv::Size frameSize, double fps, const EncoderParams& params, SurfaceFormat format = SF_BGR);
    VideoWriter_GPU(const cv::Ptr<EncoderCallBack>& encoderCallback, cv::Size frameSize, double fps, SurfaceFormat format = SF_BGR);
    VideoWriter_GPU(const cv::Ptr<EncoderCallBack>& encoderCallback, cv::Size frameSize, double fps, const EncoderParams& params, SurfaceFormat format = SF_BGR);
    ~VideoWriter_GPU();

    // all methods throws cv::Exception if error occurs
    void open(const std::string& fileName, cv::Size frameSize, double fps, SurfaceFormat format = SF_BGR);
    void open(const std::string& fileName, cv::Size frameSize, double fps, const EncoderParams& params, SurfaceFormat format = SF_BGR);
    void open(const cv::Ptr<EncoderCallBack>& encoderCallback, cv::Size frameSize, double fps, SurfaceFormat format = SF_BGR);
    void open(const cv::Ptr<EncoderCallBack>& encoderCallback, cv::Size frameSize, double fps, const EncoderParams& params, SurfaceFormat format = SF_BGR);

    bool isOpened() const;
    void close();

    void write(const cv::gpu::GpuMat& image, bool lastFrame = false);

    struct CV_EXPORTS EncoderParams
    {
        int       P_Interval;      //    NVVE_P_INTERVAL,
        int       IDR_Period;      //    NVVE_IDR_PERIOD,
        int       DynamicGOP;      //    NVVE_DYNAMIC_GOP,
        int       RCType;          //    NVVE_RC_TYPE,
        int       AvgBitrate;      //    NVVE_AVG_BITRATE,
        int       PeakBitrate;     //    NVVE_PEAK_BITRATE,
        int       QP_Level_Intra;  //    NVVE_QP_LEVEL_INTRA,
        int       QP_Level_InterP; //    NVVE_QP_LEVEL_INTER_P,
        int       QP_Level_InterB; //    NVVE_QP_LEVEL_INTER_B,
        int       DeblockMode;     //    NVVE_DEBLOCK_MODE,
        int       ProfileLevel;    //    NVVE_PROFILE_LEVEL,
        int       ForceIntra;      //    NVVE_FORCE_INTRA,
        int       ForceIDR;        //    NVVE_FORCE_IDR,
        int       ClearStat;       //    NVVE_CLEAR_STAT,
        int       DIMode;          //    NVVE_SET_DEINTERLACE,
        int       Presets;         //    NVVE_PRESETS,
        int       DisableCabac;    //    NVVE_DISABLE_CABAC,
        int       NaluFramingType; //    NVVE_CONFIGURE_NALU_FRAMING_TYPE
        int       DisableSPSPPS;   //    NVVE_DISABLE_SPS_PPS

        EncoderParams();
        explicit EncoderParams(const std::string& configFile);

        void load(const std::string& configFile);
        void save(const std::string& configFile) const;
    };

    EncoderParams getParams() const;

    class CV_EXPORTS EncoderCallBack
    {
    public:
        enum PicType
        {
            IFRAME = 1,
            PFRAME = 2,
            BFRAME = 3
        };

        virtual ~EncoderCallBack() {}

        // callback function to signal the start of bitstream that is to be encoded
        // must return pointer to buffer
        virtual uchar* acquireBitStream(int* bufferSize) = 0;

        // callback function to signal that the encoded bitstream is ready to be written to file
        virtual void releaseBitStream(unsigned char* data, int size) = 0;

        // callback function to signal that the encoding operation on the frame has started
        virtual void onBeginFrame(int frameNumber, PicType picType) = 0;

        // callback function signals that the encoding operation on the frame has finished
        virtual void onEndFrame(int frameNumber, PicType picType) = 0;
    };

private:
    VideoWriter_GPU(const VideoWriter_GPU&);
    VideoWriter_GPU& operator=(const VideoWriter_GPU&);

    class Impl;
    std::auto_ptr<Impl> impl_;
};


////////////////////////////////// Video Decoding //////////////////////////////////////////

namespace detail
{
    class FrameQueue;
    class VideoParser;
}

class CV_EXPORTS VideoReader_GPU
{
public:
    enum Codec
    {
        MPEG1 = 0,
        MPEG2,
        MPEG4,
        VC1,
        H264,
        JPEG,
        H264_SVC,
        H264_MVC,

        Uncompressed_YUV420 = (('I'<<24)|('Y'<<16)|('U'<<8)|('V')),   // Y,U,V (4:2:0)
        Uncompressed_YV12   = (('Y'<<24)|('V'<<16)|('1'<<8)|('2')),   // Y,V,U (4:2:0)
        Uncompressed_NV12   = (('N'<<24)|('V'<<16)|('1'<<8)|('2')),   // Y,UV  (4:2:0)
        Uncompressed_YUYV   = (('Y'<<24)|('U'<<16)|('Y'<<8)|('V')),   // YUYV/YUY2 (4:2:2)
        Uncompressed_UYVY   = (('U'<<24)|('Y'<<16)|('V'<<8)|('Y')),   // UYVY (4:2:2)
    };

    enum ChromaFormat
    {
        Monochrome=0,
        YUV420,
        YUV422,
        YUV444,
    };

    struct FormatInfo
    {
        Codec codec;
        ChromaFormat chromaFormat;
        int width;
        int height;
    };

    class VideoSource;

    VideoReader_GPU();
    explicit VideoReader_GPU(const std::string& filename);
    explicit VideoReader_GPU(const cv::Ptr<VideoSource>& source);

    ~VideoReader_GPU();

    void open(const std::string& filename);
    void open(const cv::Ptr<VideoSource>& source);
    bool isOpened() const;

    void close();

    bool read(GpuMat& image);

    FormatInfo format() const;
    void dumpFormat(std::ostream& st);

    class CV_EXPORTS VideoSource
    {
    public:
        VideoSource() : frameQueue_(0), videoParser_(0) {}
        virtual ~VideoSource() {}

        virtual FormatInfo format() const = 0;
        virtual void start() = 0;
        virtual void stop() = 0;
        virtual bool isStarted() const = 0;
        virtual bool hasError() const = 0;

        void setFrameQueue(detail::FrameQueue* frameQueue) { frameQueue_ = frameQueue; }
        void setVideoParser(detail::VideoParser* videoParser) { videoParser_ = videoParser; }

    protected:
        bool parseVideoData(const uchar* data, size_t size, bool endOfStream = false);

    private:
        VideoSource(const VideoSource&);
        VideoSource& operator =(const VideoSource&);

        detail::FrameQueue* frameQueue_;
        detail::VideoParser* videoParser_;
    };

private:
    VideoReader_GPU(const VideoReader_GPU&);
    VideoReader_GPU& operator =(const VideoReader_GPU&);

    class Impl;
    std::auto_ptr<Impl> impl_;
};

//! removes points (CV_32FC2, single row matrix) with zero mask value
CV_EXPORTS void compactPoints(GpuMat &points0, GpuMat &points1, const GpuMat &mask);

CV_EXPORTS void calcWobbleSuppressionMaps(
        int left, int idx, int right, Size size, const Mat &ml, const Mat &mr,
        GpuMat &mapx, GpuMat &mapy);

} // namespace gpu

} // namespace cv

#endif /* __OPENCV_GPU_HPP__ */<|MERGE_RESOLUTION|>--- conflicted
+++ resolved
@@ -813,15 +813,7 @@
     GpuMat mag;
     GpuMat map;
     GpuMat st1, st2;
-<<<<<<< HEAD
-=======
-    GpuMat unused;
->>>>>>> e6dd4e84
     Ptr<FilterEngine_GPU> filterDX, filterDY;
-
-    CannyBuf() {}
-    explicit CannyBuf(const Size& image_size, int apperture_size = 3) {create(image_size, apperture_size);}
-    CannyBuf(const GpuMat& dx_, const GpuMat& dy_);
 };
 
 CV_EXPORTS void Canny(const GpuMat& image, GpuMat& edges, double low_thresh, double high_thresh, int apperture_size = 3, bool L2gradient = false);
@@ -1500,12 +1492,6 @@
     explicit BruteForceMatcher_GPU(Hamming /*d*/) : BFMatcher_GPU(NORM_HAMMING) {}
 };
 
-class CV_EXPORTS BFMatcher_GPU : public BruteForceMatcher_GPU_base
-{
-public:
-    explicit BFMatcher_GPU(int norm = NORM_L2) : BruteForceMatcher_GPU_base(norm == NORM_L1 ? L1Dist : norm == NORM_L2 ? L2Dist : HammingDist) {}
-};
-
 ////////////////////////////////// CascadeClassifier_GPU //////////////////////////////////////////
 // The cascade classifier class for object detection: supports old haar and new lbp xlm formats and nvbin for haar cascades olny.
 class CV_EXPORTS CascadeClassifier_GPU
@@ -1521,10 +1507,7 @@
 
     /* returns number of detected objects */
     int detectMultiScale(const GpuMat& image, GpuMat& objectsBuf, double scaleFactor = 1.2, int minNeighbors = 4, Size minSize = Size());
-<<<<<<< HEAD
-=======
     int detectMultiScale(const GpuMat& image, GpuMat& objectsBuf, Size maxObjectSize, Size minSize = Size(), double scaleFactor = 1.1, int minNeighbors = 4);
->>>>>>> e6dd4e84
 
     bool findLargestObject;
     bool visualizeInPlace;
@@ -1537,9 +1520,6 @@
     struct HaarCascade;
     struct LbpCascade;
     friend class CascadeClassifier_GPU_LBP;
-
-public:
-    int detectMultiScale(const GpuMat& image, GpuMat& objectsBuf, Size maxObjectSize, Size minSize = Size(), double scaleFactor = 1.1, int minNeighbors = 4);
 };
 
 // ======================== GPU version for soft cascade ===================== //
@@ -1968,7 +1948,6 @@
     Size winSize;
     int maxLevel;
     int iters;
-<<<<<<< HEAD
     bool useInitialFlow;
 
 private:
@@ -1979,21 +1958,6 @@
 
     GpuMat uPyr_[2];
     GpuMat vPyr_[2];
-=======
-    double derivLambda; //unused
-    bool useInitialFlow;
-    float minEigThreshold; //unused
-    bool getMinEigenVals;  //unused
-
-private:
-    GpuMat uPyr_[2];
-    vector<GpuMat> prevPyr_;
-    vector<GpuMat> nextPyr_;
-    GpuMat vPyr_[2];
-    vector<GpuMat> buf_;
-    vector<GpuMat> unused;
-    bool isDeviceArch11_;
->>>>>>> e6dd4e84
 };
 
 
