--- conflicted
+++ resolved
@@ -43,34 +43,17 @@
 #include <iomanip>
 #include <stdexcept>
 #include <string>
-<<<<<<< HEAD
-#include <limits>
-#include <algorithm>
-#include <iterator>
-#include <string>
-#include <cstdarg>
-#include "opencv2/highgui.hpp"
-#include "opencv2/imgproc.hpp"
-#include "opencv2/video.hpp"
-#include "opencv2/ts.hpp"
-#include "opencv2/ocl.hpp"
-
-#include "utility.hpp"
-#include "interpolation.hpp"
-
-#include "opencv2/core/private.hpp"
-=======
 #include <iostream>
 #include <cstdio>
 #include <vector>
 #include <numeric>
-#include "opencv2/core/core.hpp"
-#include "opencv2/imgproc/imgproc.hpp"
-#include "opencv2/highgui/highgui.hpp"
-#include "opencv2/video/video.hpp"
-#include "opencv2/objdetect/objdetect.hpp"
-#include "opencv2/features2d/features2d.hpp"
-#include "opencv2/ocl/ocl.hpp"
+#include "opencv2/core.hpp"
+#include "opencv2/imgproc.hpp"
+#include "opencv2/highgui.hpp"
+#include "opencv2/video.hpp"
+#include "opencv2/objdetect.hpp"
+#include "opencv2/features2d.hpp"
+#include "opencv2/ocl.hpp"
 
 #define Min_Size 1000
 #define Max_Size 4000
@@ -345,10 +328,10 @@
     double bottom_;
 
     int num_iters_;
-    int cpu_num_iters_;		//there's no need to set cpu running same times with gpu
-    int gpu_warmup_iters_;	//gpu warm up times, default is 1
+    int cpu_num_iters_;     //there's no need to set cpu running same times with gpu
+    int gpu_warmup_iters_;  //gpu warm up times, default is 1
     int cur_iter_idx_;
-    int cur_warmup_idx_;	//current gpu warm up times
+    int cur_warmup_idx_;    //current gpu warm up times
     std::vector<int64> cpu_times_;
     std::vector<int64> gpu_times_;
     std::vector<int64> gpu_full_times_;
@@ -362,50 +345,49 @@
 
 #define GLOBAL_INIT(name) \
 struct name##_init: Runnable { \
-	name##_init(): Runnable(#name) { \
-	TestSystem::instance().addInit(this); \
+    name##_init(): Runnable(#name) { \
+    TestSystem::instance().addInit(this); \
 } \
-	void run(); \
+    void run(); \
 } name##_init_instance; \
-	void name##_init::run()
+    void name##_init::run()
 
 
 #define TEST(name) \
 struct name##_test: Runnable { \
-	name##_test(): Runnable(#name) { \
-	TestSystem::instance().addTest(this); \
+    name##_test(): Runnable(#name) { \
+    TestSystem::instance().addTest(this); \
 } \
-	void run(); \
+    void run(); \
 } name##_test_instance; \
-	void name##_test::run()
+    void name##_test::run()
 
 #define SUBTEST TestSystem::instance().startNewSubtest()
 
 #define CPU_ON \
-	while (!TestSystem::instance().cpu_stop()) { \
-	TestSystem::instance().cpuOn()
+    while (!TestSystem::instance().cpu_stop()) { \
+    TestSystem::instance().cpuOn()
 #define CPU_OFF \
-	TestSystem::instance().cpuOff(); \
-	} TestSystem::instance().cpuComplete()
+    TestSystem::instance().cpuOff(); \
+    } TestSystem::instance().cpuComplete()
 
 #define GPU_ON \
-	while (!TestSystem::instance().stop()) { \
-	TestSystem::instance().gpuOn()
+    while (!TestSystem::instance().stop()) { \
+    TestSystem::instance().gpuOn()
 #define GPU_OFF \
     ocl::finish(); \
-	TestSystem::instance().gpuOff(); \
-	} TestSystem::instance().gpuComplete()
+    TestSystem::instance().gpuOff(); \
+    } TestSystem::instance().gpuComplete()
 
 #define GPU_FULL_ON \
-	while (!TestSystem::instance().stop()) { \
-	TestSystem::instance().gpufullOn()
+    while (!TestSystem::instance().stop()) { \
+    TestSystem::instance().gpufullOn()
 #define GPU_FULL_OFF \
-	TestSystem::instance().gpufullOff(); \
-	} TestSystem::instance().gpufullComplete()
->>>>>>> 74e5ff2e
+    TestSystem::instance().gpufullOff(); \
+    } TestSystem::instance().gpufullComplete()
 
 #define WARMUP_ON \
-	while (!TestSystem::instance().warmupStop()) {
+    while (!TestSystem::instance().warmupStop()) {
 #define WARMUP_OFF \
         ocl::finish(); \
-	} TestSystem::instance().warmupComplete()+    } TestSystem::instance().warmupComplete()