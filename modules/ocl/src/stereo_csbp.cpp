/*M///////////////////////////////////////////////////////////////////////////////////////
//
//  IMPORTANT: READ BEFORE DOWNLOADING, COPYING, INSTALLING OR USING.
//
//  By downloading, copying, installing or using the software you agree to this license.
//  If you do not agree to this license, do not download, install,
//  copy or use the software.
//
//
//                           License Agreement
//                For Open Source Computer Vision Library
//
// Copyright (C) 2010-2012, Multicoreware, Inc., all rights reserved.
// Copyright (C) 2010-2012, Institute Of Software Chinese Academy Of Science, all rights reserved.
// Copyright (C) 2010-2012, Advanced Micro Devices, Inc., all rights reserved.
// Third party copyrights are property of their respective owners.
//
// @Authors
//    Jia Haipeng, jiahaipeng95@gmail.com
//    Jin Ma, jin@multicorewareinc.com
// Redistribution and use in source and binary forms, with or without modification,
// are permitted provided that the following conditions are met:
//
//   * Redistribution's of source code must retain the above copyright notice,
//     this list of conditions and the following disclaimer.
//
//   * Redistribution's in binary form must reproduce the above copyright notice,
//     this list of conditions and the following disclaimer in the documentation
//     and/or other oclMaterials provided with the distribution.
//
//   * The name of the copyright holders may not be used to endorse or promote products
//     derived from this software without specific prior written permission.
//
// This software is provided by the copyright holders and contributors "as is" and
// any express or implied warranties, including, but not limited to, the implied
// warranties of merchantability and fitness for a particular purpose are disclaimed.
// In no event shall the Intel Corporation or contributors be liable for any direct,
// indirect, incidental, special, exemplary, or consequential damages
// (including, but not limited to, procurement of substitute goods or services;
// loss of use, data, or profits; or business interruption) however caused
// and on any theory of liability, whether in contract, strict liability,
// or tort (including negligence or otherwise) arising in any way out of
// the use of this software, even if advised of the possibility of such damage.
//
//M*/

#include "precomp.hpp"
#include "opencl_kernels.hpp"

using namespace cv;
using namespace cv::ocl;

namespace cv
{
    namespace ocl
    {
<<<<<<< HEAD

        void cv::ocl::StereoConstantSpaceBP::estimateRecommendedParams(int, int, int &, int &, int &, int &)
        {
            throw_nogpu();
        }
        cv::ocl::StereoConstantSpaceBP::StereoConstantSpaceBP(int, int, int, int, int)
        {
            throw_nogpu();
        }
        cv::ocl::StereoConstantSpaceBP::StereoConstantSpaceBP(int, int, int, int, float, float,
            float, float, int, int)
        {
            throw_nogpu();
        }

        void cv::ocl::StereoConstantSpaceBP::operator()(const oclMat &, const oclMat &, oclMat &)
        {
            throw_nogpu();
        }
    }
}

#else /* !defined (HAVE_OPENCL) */

namespace cv
{
    namespace ocl
    {

        ///////////////////////////OpenCL kernel Strings///////////////////////////
        extern const char *stereocsbp;
    }

}
namespace cv
{
    namespace ocl
    {
=======
>>>>>>> 801054d6
        namespace stereoCSBP
        {
            static inline int divUp(int total, int grain)
            {
                return (total + grain - 1) / grain;
            }
            static String get_kernel_name(String kernel_name, int data_type)
            {
                return kernel_name + (data_type == CV_16S ? "0" : "1");
            }
            using cv::ocl::StereoConstantSpaceBP;
            //////////////////////////////////////////////////////////////////////////////////
            /////////////////////////////////init_data_cost//////////////////////////////////
            //////////////////////////////////////////////////////////////////////////////////
            static void init_data_cost_caller(const oclMat &left, const oclMat &right, oclMat &temp,
                StereoConstantSpaceBP &rthis,
                int msg_step, int h, int w, int level)
            {
                Context  *clCxt = left.clCxt;
                int data_type = rthis.msg_type;
                int channels = left.oclchannels();

                String kernelName = get_kernel_name("init_data_cost_", data_type);

                cl_kernel kernel = openCLGetKernelFromSource(clCxt, &stereocsbp, kernelName);

                //size_t blockSize = 256;
                size_t localThreads[]  = {32, 8 ,1};
                size_t globalThreads[] = {divUp(w, localThreads[0]) *localThreads[0],
                    divUp(h, localThreads[1]) *localThreads[1],
                    1
                };

                int cdisp_step1 = msg_step * h;
                openCLVerifyKernel(clCxt, kernel,  localThreads);
                openCLSafeCall(clSetKernelArg(kernel, 0, sizeof(cl_mem),  (void *)&temp.data));
                openCLSafeCall(clSetKernelArg(kernel, 1, sizeof(cl_mem),  (void *)&left.data));
                openCLSafeCall(clSetKernelArg(kernel, 2, sizeof(cl_mem),  (void *)&right.data));
                openCLSafeCall(clSetKernelArg(kernel, 3, sizeof(cl_int),  (void *)&h));
                openCLSafeCall(clSetKernelArg(kernel, 4, sizeof(cl_int),  (void *)&w));
                openCLSafeCall(clSetKernelArg(kernel, 5, sizeof(cl_int),  (void *)&level));
                openCLSafeCall(clSetKernelArg(kernel, 6, sizeof(cl_int),  (void *)&channels));
                openCLSafeCall(clSetKernelArg(kernel, 7, sizeof(cl_int),  (void *)&msg_step));
                openCLSafeCall(clSetKernelArg(kernel, 8, sizeof(cl_float), (void *)&rthis.data_weight));
                openCLSafeCall(clSetKernelArg(kernel, 9, sizeof(cl_float), (void *)&rthis.max_data_term));
                openCLSafeCall(clSetKernelArg(kernel, 10, sizeof(cl_int), (void *)&cdisp_step1));
                openCLSafeCall(clSetKernelArg(kernel, 11, sizeof(cl_int), (void *)&rthis.min_disp_th));
                openCLSafeCall(clSetKernelArg(kernel, 12, sizeof(cl_int), (void *)&left.step));
                openCLSafeCall(clSetKernelArg(kernel, 13, sizeof(cl_int), (void *)&rthis.ndisp));
                openCLSafeCall(clEnqueueNDRangeKernel(*(cl_command_queue*)getClCommandQueuePtr(), kernel, 2, NULL,
                    globalThreads, localThreads, 0, NULL, NULL));

                clFinish(*(cl_command_queue*)getClCommandQueuePtr());
                openCLSafeCall(clReleaseKernel(kernel));
            }

            static void init_data_cost_reduce_caller(const oclMat &left, const oclMat &right, oclMat &temp,
                StereoConstantSpaceBP &rthis,
                int msg_step, int h, int w, int level)
            {

                Context  *clCxt = left.clCxt;
                int data_type = rthis.msg_type;
                int channels = left.oclchannels();
                int win_size = (int)std::pow(2.f, level);

                String kernelName = get_kernel_name("init_data_cost_reduce_", data_type);

                cl_kernel kernel = openCLGetKernelFromSource(clCxt, &stereocsbp, kernelName);

                const int threadsNum = 256;
                //size_t blockSize = threadsNum;
                size_t localThreads[3]  = {win_size, 1, threadsNum / win_size};
                size_t globalThreads[3] = { w *localThreads[0],
                    h * divUp(rthis.ndisp, localThreads[2]) *localThreads[1], 1 * localThreads[2]
                };

                int local_mem_size = threadsNum * sizeof(float);
                int cdisp_step1 = msg_step * h;

                openCLVerifyKernel(clCxt, kernel, localThreads);

                openCLSafeCall(clSetKernelArg(kernel, 0,  sizeof(cl_mem),  (void *)&temp.data));
                openCLSafeCall(clSetKernelArg(kernel, 1,  sizeof(cl_mem),  (void *)&left.data));
                openCLSafeCall(clSetKernelArg(kernel, 2,  sizeof(cl_mem),  (void *)&right.data));
                openCLSafeCall(clSetKernelArg(kernel, 3,  local_mem_size,  (void *)NULL));
                openCLSafeCall(clSetKernelArg(kernel, 4,  sizeof(cl_int),  (void *)&level));
                openCLSafeCall(clSetKernelArg(kernel, 5,  sizeof(cl_int),  (void *)&left.rows));
                openCLSafeCall(clSetKernelArg(kernel, 6,  sizeof(cl_int),  (void *)&left.cols));
                openCLSafeCall(clSetKernelArg(kernel, 7,  sizeof(cl_int),  (void *)&h));
                openCLSafeCall(clSetKernelArg(kernel, 8,  sizeof(cl_int),  (void *)&win_size));
                openCLSafeCall(clSetKernelArg(kernel, 9,  sizeof(cl_int),  (void *)&channels));
                openCLSafeCall(clSetKernelArg(kernel, 10, sizeof(cl_int),  (void *)&rthis.ndisp));
                openCLSafeCall(clSetKernelArg(kernel, 11, sizeof(cl_int),  (void *)&left.step));
                openCLSafeCall(clSetKernelArg(kernel, 12, sizeof(cl_float), (void *)&rthis.data_weight));
                openCLSafeCall(clSetKernelArg(kernel, 13, sizeof(cl_float), (void *)&rthis.max_data_term));
                openCLSafeCall(clSetKernelArg(kernel, 14, sizeof(cl_int),  (void *)&rthis.min_disp_th));
                openCLSafeCall(clSetKernelArg(kernel, 15, sizeof(cl_int),  (void *)&cdisp_step1));
                openCLSafeCall(clSetKernelArg(kernel, 16, sizeof(cl_int),  (void *)&msg_step));
                openCLSafeCall(clEnqueueNDRangeKernel(*(cl_command_queue*)getClCommandQueuePtr(), kernel, 3, NULL,
                    globalThreads, localThreads, 0, NULL, NULL));
                clFinish(*(cl_command_queue*)getClCommandQueuePtr());
                openCLSafeCall(clReleaseKernel(kernel));
            }

            static void get_first_initial_local_caller(uchar *data_cost_selected, uchar *disp_selected_pyr,
                oclMat &temp, StereoConstantSpaceBP &rthis,
                int h, int w, int nr_plane, int msg_step)
            {
                Context  *clCxt = temp.clCxt;
                int data_type = rthis.msg_type;

                String kernelName = get_kernel_name("get_first_k_initial_local_", data_type);

                cl_kernel kernel = openCLGetKernelFromSource(clCxt, &stereocsbp, kernelName);

                //size_t blockSize = 256;
                size_t localThreads[]  = {32, 8 ,1};
                size_t globalThreads[] = { roundUp(w, localThreads[0]), roundUp(h, localThreads[1]), 1 };

                int disp_step = msg_step * h;
                openCLVerifyKernel(clCxt, kernel, localThreads);
                openCLSafeCall(clSetKernelArg(kernel, 0, sizeof(cl_mem), (void *)&data_cost_selected));
                openCLSafeCall(clSetKernelArg(kernel, 1, sizeof(cl_mem), (void *)&disp_selected_pyr));
                openCLSafeCall(clSetKernelArg(kernel, 2, sizeof(cl_mem), (void *)&temp.data));
                openCLSafeCall(clSetKernelArg(kernel, 3, sizeof(cl_int), (void *)&h));
                openCLSafeCall(clSetKernelArg(kernel, 4, sizeof(cl_int), (void *)&w));
                openCLSafeCall(clSetKernelArg(kernel, 5, sizeof(cl_int), (void *)&nr_plane));
                openCLSafeCall(clSetKernelArg(kernel, 6, sizeof(cl_int), (void *)&msg_step));
                openCLSafeCall(clSetKernelArg(kernel, 7, sizeof(cl_int), (void *)&disp_step));
                openCLSafeCall(clSetKernelArg(kernel, 8, sizeof(cl_int), (void *)&rthis.ndisp));
                openCLSafeCall(clEnqueueNDRangeKernel(*(cl_command_queue*)getClCommandQueuePtr(), kernel, 2, NULL,
                    globalThreads, localThreads, 0, NULL, NULL));

                clFinish(*(cl_command_queue*)getClCommandQueuePtr());
                openCLSafeCall(clReleaseKernel(kernel));
            }
            static void get_first_initial_global_caller(uchar *data_cost_selected, uchar *disp_selected_pyr,
                oclMat &temp, StereoConstantSpaceBP &rthis,
                int h, int w, int nr_plane, int msg_step)
            {
                Context  *clCxt = temp.clCxt;
                int data_type = rthis.msg_type;

                String kernelName = get_kernel_name("get_first_k_initial_global_", data_type);

                cl_kernel kernel = openCLGetKernelFromSource(clCxt, &stereocsbp, kernelName);

                //size_t blockSize = 256;
                size_t localThreads[]  = {32, 8, 1};
                size_t globalThreads[] = {divUp(w, localThreads[0]) *localThreads[0],
                    divUp(h, localThreads[1]) *localThreads[1],
                    1
                };

                int disp_step = msg_step * h;
                openCLVerifyKernel(clCxt, kernel, localThreads);
                openCLSafeCall(clSetKernelArg(kernel, 0, sizeof(cl_mem), (void *)&data_cost_selected));
                openCLSafeCall(clSetKernelArg(kernel, 1, sizeof(cl_mem), (void *)&disp_selected_pyr));
                openCLSafeCall(clSetKernelArg(kernel, 2, sizeof(cl_mem), (void *)&temp.data));
                openCLSafeCall(clSetKernelArg(kernel, 3, sizeof(cl_int), (void *)&h));
                openCLSafeCall(clSetKernelArg(kernel, 4, sizeof(cl_int), (void *)&w));
                openCLSafeCall(clSetKernelArg(kernel, 5, sizeof(cl_int), (void *)&nr_plane));
                openCLSafeCall(clSetKernelArg(kernel, 6, sizeof(cl_int), (void *)&msg_step));
                openCLSafeCall(clSetKernelArg(kernel, 7, sizeof(cl_int), (void *)&disp_step));
                openCLSafeCall(clSetKernelArg(kernel, 8, sizeof(cl_int), (void *)&rthis.ndisp));
                openCLSafeCall(clEnqueueNDRangeKernel(*(cl_command_queue*)getClCommandQueuePtr(), kernel, 2, NULL,
                    globalThreads, localThreads, 0, NULL, NULL));

                clFinish(*(cl_command_queue*)getClCommandQueuePtr());
                openCLSafeCall(clReleaseKernel(kernel));
            }

            static void init_data_cost(const oclMat &left, const oclMat &right, oclMat &temp, StereoConstantSpaceBP &rthis,
                uchar *disp_selected_pyr, uchar *data_cost_selected,
                size_t msg_step, int h, int w, int level, int nr_plane)
            {

                if(level <= 1)
                    init_data_cost_caller(left, right, temp, rthis, msg_step, h, w, level);
                else
                    init_data_cost_reduce_caller(left, right, temp, rthis, msg_step, h, w, level);

                if(rthis.use_local_init_data_cost == true)
                {
                    get_first_initial_local_caller(data_cost_selected, disp_selected_pyr, temp, rthis, h, w, nr_plane, msg_step);
                }
                else
                {
                    get_first_initial_global_caller(data_cost_selected, disp_selected_pyr, temp, rthis, h, w,
                        nr_plane, msg_step);
                }
            }

            ///////////////////////////////////////////////////////////////////////////////////////////////////
            ///////////////////////////////////compute_data_cost//////////////////////////////////////////////
            ////////////////////////////////////////////////////////////////////////////////////////////////
            static void compute_data_cost_caller(uchar *disp_selected_pyr, uchar *data_cost,
                StereoConstantSpaceBP &rthis, int msg_step1,
                int msg_step2, const oclMat &left, const oclMat &right, int h,
                int w, int h2, int level, int nr_plane)
            {
                Context  *clCxt = left.clCxt;
                int channels = left.oclchannels();
                int data_type = rthis.msg_type;

                String kernelName = get_kernel_name("compute_data_cost_", data_type);

                cl_kernel kernel = openCLGetKernelFromSource(clCxt, &stereocsbp, kernelName);

                size_t localThreads[]  = { 32, 8, 1 };
                size_t globalThreads[] = { roundUp(w, localThreads[0]), roundUp(h, localThreads[1]), 1 };

                int disp_step1 = msg_step1 * h;
                int disp_step2 = msg_step2 * h2;
                openCLVerifyKernel(clCxt, kernel, localThreads);
                openCLSafeCall(clSetKernelArg(kernel, 0,  sizeof(cl_mem),  (void *)&disp_selected_pyr));
                openCLSafeCall(clSetKernelArg(kernel, 1,  sizeof(cl_mem),  (void *)&data_cost));
                openCLSafeCall(clSetKernelArg(kernel, 2,  sizeof(cl_mem),  (void *)&left.data));
                openCLSafeCall(clSetKernelArg(kernel, 3,  sizeof(cl_mem),  (void *)&right.data));
                openCLSafeCall(clSetKernelArg(kernel, 4,  sizeof(cl_int),  (void *)&h));
                openCLSafeCall(clSetKernelArg(kernel, 5,  sizeof(cl_int),  (void *)&w));
                openCLSafeCall(clSetKernelArg(kernel, 6,  sizeof(cl_int),  (void *)&level));
                openCLSafeCall(clSetKernelArg(kernel, 7,  sizeof(cl_int),  (void *)&nr_plane));
                openCLSafeCall(clSetKernelArg(kernel, 8,  sizeof(cl_int),  (void *)&channels));
                openCLSafeCall(clSetKernelArg(kernel, 9,  sizeof(cl_int),  (void *)&msg_step1));
                openCLSafeCall(clSetKernelArg(kernel, 10, sizeof(cl_int),  (void *)&msg_step2));
                openCLSafeCall(clSetKernelArg(kernel, 11, sizeof(cl_int),  (void *)&disp_step1));
                openCLSafeCall(clSetKernelArg(kernel, 12, sizeof(cl_int),  (void *)&disp_step2));
                openCLSafeCall(clSetKernelArg(kernel, 13, sizeof(cl_float), (void *)&rthis.data_weight));
                openCLSafeCall(clSetKernelArg(kernel, 14, sizeof(cl_float), (void *)&rthis.max_data_term));
                openCLSafeCall(clSetKernelArg(kernel, 15, sizeof(cl_int),  (void *)&left.step));
                openCLSafeCall(clSetKernelArg(kernel, 16, sizeof(cl_int),  (void *)&rthis.min_disp_th));
                openCLSafeCall(clEnqueueNDRangeKernel(*(cl_command_queue*)getClCommandQueuePtr(), kernel, 2, NULL,
                    globalThreads, localThreads, 0, NULL, NULL));

                clFinish(*(cl_command_queue*)getClCommandQueuePtr());
                openCLSafeCall(clReleaseKernel(kernel));
            }
            static void compute_data_cost_reduce_caller(uchar *disp_selected_pyr, uchar *data_cost,
                StereoConstantSpaceBP &rthis, int msg_step1,
                int msg_step2, const oclMat &left, const oclMat &right, int h,
                int w, int h2, int level, int nr_plane)
            {
                Context  *clCxt = left.clCxt;
                int data_type = rthis.msg_type;
                int channels = left.oclchannels();
                int win_size = (int)std::pow(2.f, level);

                String kernelName = get_kernel_name("compute_data_cost_reduce_", data_type);

                cl_kernel kernel = openCLGetKernelFromSource(clCxt, &stereocsbp, kernelName);

                const size_t threadsNum = 256;
                //size_t blockSize = threadsNum;
                size_t localThreads[3]  = { win_size, 1, threadsNum / win_size };
                size_t globalThreads[3] = { w *localThreads[0],
                    h * divUp(nr_plane, localThreads[2]) *localThreads[1], 1 * localThreads[2]
                };

                int disp_step1 = msg_step1 * h;
                int disp_step2 = msg_step2 * h2;
                size_t local_mem_size = threadsNum * sizeof(float);
                openCLVerifyKernel(clCxt, kernel, localThreads);
                openCLSafeCall(clSetKernelArg(kernel, 0,  sizeof(cl_mem),  (void *)&disp_selected_pyr));
                openCLSafeCall(clSetKernelArg(kernel, 1,  sizeof(cl_mem),  (void *)&data_cost));
                openCLSafeCall(clSetKernelArg(kernel, 2,  sizeof(cl_mem),  (void *)&left.data));
                openCLSafeCall(clSetKernelArg(kernel, 3,  sizeof(cl_mem),  (void *)&right.data));
                openCLSafeCall(clSetKernelArg(kernel, 4, local_mem_size,   (void *)NULL));
                openCLSafeCall(clSetKernelArg(kernel, 5,  sizeof(cl_int),  (void *)&level));
                openCLSafeCall(clSetKernelArg(kernel, 6,  sizeof(cl_int),  (void *)&left.rows));
                openCLSafeCall(clSetKernelArg(kernel, 7,  sizeof(cl_int),  (void *)&left.cols));
                openCLSafeCall(clSetKernelArg(kernel, 8,  sizeof(cl_int),  (void *)&h));
                openCLSafeCall(clSetKernelArg(kernel, 9,  sizeof(cl_int),  (void *)&nr_plane));
                openCLSafeCall(clSetKernelArg(kernel, 10, sizeof(cl_int),  (void *)&channels));
                openCLSafeCall(clSetKernelArg(kernel, 11, sizeof(cl_int),  (void *)&win_size));
                openCLSafeCall(clSetKernelArg(kernel, 12, sizeof(cl_int),  (void *)&msg_step1));
                openCLSafeCall(clSetKernelArg(kernel, 13, sizeof(cl_int),  (void *)&msg_step2));
                openCLSafeCall(clSetKernelArg(kernel, 14, sizeof(cl_int),  (void *)&disp_step1));
                openCLSafeCall(clSetKernelArg(kernel, 15, sizeof(cl_int),  (void *)&disp_step2));
                openCLSafeCall(clSetKernelArg(kernel, 16, sizeof(cl_float), (void *)&rthis.data_weight));
                openCLSafeCall(clSetKernelArg(kernel, 17, sizeof(cl_float), (void *)&rthis.max_data_term));
                openCLSafeCall(clSetKernelArg(kernel, 18, sizeof(cl_int),  (void *)&left.step));
                openCLSafeCall(clSetKernelArg(kernel, 19, sizeof(cl_int),  (void *)&rthis.min_disp_th));
                openCLSafeCall(clEnqueueNDRangeKernel(*(cl_command_queue*)getClCommandQueuePtr(), kernel, 3, NULL,
                    globalThreads, localThreads, 0, NULL, NULL));

                clFinish(*(cl_command_queue*)getClCommandQueuePtr());
                openCLSafeCall(clReleaseKernel(kernel));
            }
            static void compute_data_cost(uchar *disp_selected_pyr, uchar *data_cost, StereoConstantSpaceBP &rthis,
                int msg_step1, int msg_step2, const oclMat &left, const oclMat &right, int h, int w,
                int h2, int level, int nr_plane)
            {
                if(level <= 1)
                    compute_data_cost_caller(disp_selected_pyr, data_cost, rthis, msg_step1, msg_step2,
                    left, right, h, w, h2, level, nr_plane);
                else
                    compute_data_cost_reduce_caller(disp_selected_pyr, data_cost, rthis,  msg_step1, msg_step2,
                    left, right, h, w, h2, level, nr_plane);
            }
            ////////////////////////////////////////////////////////////////////////////////////////////////
            //////////////////////////////////////init message//////////////////////////////////////////////
            ////////////////////////////////////////////////////////////////////////////////////////////////
            static void init_message(uchar *u_new, uchar *d_new, uchar *l_new, uchar *r_new,
                uchar *u_cur, uchar *d_cur, uchar *l_cur, uchar *r_cur,
                uchar *disp_selected_pyr_new, uchar *disp_selected_pyr_cur,
                uchar *data_cost_selected, uchar *data_cost, oclMat &temp, StereoConstantSpaceBP rthis,
                size_t msg_step1, size_t msg_step2, int h, int w, int nr_plane,
                int h2, int w2, int nr_plane2)
            {
                Context  *clCxt = temp.clCxt;
                int data_type = rthis.msg_type;

                String kernelName = get_kernel_name("init_message_", data_type);

                cl_kernel kernel = openCLGetKernelFromSource(clCxt, &stereocsbp, kernelName);

                //size_t blockSize = 256;
                size_t localThreads[]  = {32, 8, 1};
                size_t globalThreads[] = { roundUp(w, localThreads[0]), roundUp(h, localThreads[1]), 1 };

                int disp_step1 = msg_step1 * h;
                int disp_step2 = msg_step2 * h2;
                openCLVerifyKernel(clCxt, kernel, localThreads);
                openCLSafeCall(clSetKernelArg(kernel, 0,  sizeof(cl_mem), (void *)&u_new));
                openCLSafeCall(clSetKernelArg(kernel, 1,  sizeof(cl_mem), (void *)&d_new));
                openCLSafeCall(clSetKernelArg(kernel, 2,  sizeof(cl_mem), (void *)&l_new));
                openCLSafeCall(clSetKernelArg(kernel, 3,  sizeof(cl_mem), (void *)&r_new));
                openCLSafeCall(clSetKernelArg(kernel, 4,  sizeof(cl_mem), (void *)&u_cur));
                openCLSafeCall(clSetKernelArg(kernel, 5,  sizeof(cl_mem), (void *)&d_cur));
                openCLSafeCall(clSetKernelArg(kernel, 6,  sizeof(cl_mem), (void *)&l_cur));
                openCLSafeCall(clSetKernelArg(kernel, 7,  sizeof(cl_mem), (void *)&r_cur));
                openCLSafeCall(clSetKernelArg(kernel, 8,  sizeof(cl_mem), (void *)&temp.data));
                openCLSafeCall(clSetKernelArg(kernel, 9,  sizeof(cl_mem), (void *)&disp_selected_pyr_new));
                openCLSafeCall(clSetKernelArg(kernel, 10, sizeof(cl_mem), (void *)&disp_selected_pyr_cur));
                openCLSafeCall(clSetKernelArg(kernel, 11, sizeof(cl_mem), (void *)&data_cost_selected));
                openCLSafeCall(clSetKernelArg(kernel, 12, sizeof(cl_mem), (void *)&data_cost));
                openCLSafeCall(clSetKernelArg(kernel, 13, sizeof(cl_int), (void *)&h));
                openCLSafeCall(clSetKernelArg(kernel, 14, sizeof(cl_int), (void *)&w));
                openCLSafeCall(clSetKernelArg(kernel, 15, sizeof(cl_int), (void *)&nr_plane));
                openCLSafeCall(clSetKernelArg(kernel, 16, sizeof(cl_int), (void *)&h2));
                openCLSafeCall(clSetKernelArg(kernel, 17, sizeof(cl_int), (void *)&w2));
                openCLSafeCall(clSetKernelArg(kernel, 18, sizeof(cl_int), (void *)&nr_plane2));
                openCLSafeCall(clSetKernelArg(kernel, 19, sizeof(cl_int), (void *)&disp_step1));
                openCLSafeCall(clSetKernelArg(kernel, 20, sizeof(cl_int), (void *)&disp_step2));
                openCLSafeCall(clSetKernelArg(kernel, 21, sizeof(cl_int), (void *)&msg_step1));
                openCLSafeCall(clSetKernelArg(kernel, 22, sizeof(cl_int), (void *)&msg_step2));
                openCLSafeCall(clEnqueueNDRangeKernel(*(cl_command_queue*)getClCommandQueuePtr(), kernel, 2, NULL,
                    globalThreads, localThreads, 0, NULL, NULL));

                clFinish(*(cl_command_queue*)getClCommandQueuePtr());
                openCLSafeCall(clReleaseKernel(kernel));
            }
            ////////////////////////////////////////////////////////////////////////////////////////////////
            ///////////////////////////calc_all_iterations////////////////////////////////////////////////
            //////////////////////////////////////////////////////////////////////////////////////////////
            static void calc_all_iterations_caller(uchar *u, uchar *d, uchar *l, uchar *r, uchar *data_cost_selected,
                uchar *disp_selected_pyr, oclMat &temp, StereoConstantSpaceBP rthis,
                int msg_step, int h, int w, int nr_plane, int i)
            {
                Context  *clCxt = temp.clCxt;
                int data_type = rthis.msg_type;

                String kernelName = get_kernel_name("compute_message_", data_type);

                cl_kernel kernel = openCLGetKernelFromSource(clCxt, &stereocsbp, kernelName);
                size_t localThreads[]  = {32, 8, 1};
                size_t globalThreads[] = {divUp(w, (localThreads[0]) << 1) *localThreads[0],
                    divUp(h, localThreads[1]) *localThreads[1],
                    1
                };

                int disp_step = msg_step * h;
                openCLVerifyKernel(clCxt, kernel, localThreads);
                openCLSafeCall(clSetKernelArg(kernel, 0,  sizeof(cl_mem),  (void *)&u));
                openCLSafeCall(clSetKernelArg(kernel, 1,  sizeof(cl_mem),  (void *)&d));
                openCLSafeCall(clSetKernelArg(kernel, 2,  sizeof(cl_mem),  (void *)&l));
                openCLSafeCall(clSetKernelArg(kernel, 3,  sizeof(cl_mem),  (void *)&r));
                openCLSafeCall(clSetKernelArg(kernel, 4,  sizeof(cl_mem),  (void *)&data_cost_selected));
                openCLSafeCall(clSetKernelArg(kernel, 5,  sizeof(cl_mem),  (void *)&disp_selected_pyr));
                openCLSafeCall(clSetKernelArg(kernel, 6,  sizeof(cl_mem),  (void *)&temp.data));
                openCLSafeCall(clSetKernelArg(kernel, 7,  sizeof(cl_int),  (void *)&h));
                openCLSafeCall(clSetKernelArg(kernel, 8,  sizeof(cl_int),  (void *)&w));
                openCLSafeCall(clSetKernelArg(kernel, 9,  sizeof(cl_int),  (void *)&nr_plane));
                openCLSafeCall(clSetKernelArg(kernel, 10, sizeof(cl_int),  (void *)&i));
                openCLSafeCall(clSetKernelArg(kernel, 11, sizeof(cl_float), (void *)&rthis.max_disc_term));
                openCLSafeCall(clSetKernelArg(kernel, 12, sizeof(cl_int),  (void *)&disp_step));
                openCLSafeCall(clSetKernelArg(kernel, 13, sizeof(cl_int),  (void *)&msg_step));
                openCLSafeCall(clSetKernelArg(kernel, 14, sizeof(cl_float), (void *)&rthis.disc_single_jump));
                openCLSafeCall(clEnqueueNDRangeKernel(*(cl_command_queue*)getClCommandQueuePtr(), kernel, 2, NULL,
                    globalThreads, localThreads, 0, NULL, NULL));

                clFinish(*(cl_command_queue*)getClCommandQueuePtr());
                openCLSafeCall(clReleaseKernel(kernel));
            }
            static void calc_all_iterations(uchar *u, uchar *d, uchar *l, uchar *r, uchar *data_cost_selected,
                uchar *disp_selected_pyr, oclMat &temp, StereoConstantSpaceBP rthis,
                int msg_step, int h, int w, int nr_plane)
            {
                for(int t = 0; t < rthis.iters; t++)
                    calc_all_iterations_caller(u, d, l, r, data_cost_selected, disp_selected_pyr, temp, rthis,
                    msg_step, h, w, nr_plane, t & 1);
            }

            ///////////////////////////////////////////////////////////////////////////////////////////////
            //////////////////////////compute_disp////////////////////////////////////////////////////////
            /////////////////////////////////////////////////////////////////////////////////////////////
            static void compute_disp(uchar *u, uchar *d, uchar *l, uchar *r, uchar *data_cost_selected,
                uchar *disp_selected_pyr, StereoConstantSpaceBP &rthis, size_t msg_step,
                oclMat &disp, int nr_plane)
            {
                Context  *clCxt = disp.clCxt;
                int data_type = rthis.msg_type;

                String kernelName = get_kernel_name("compute_disp_", data_type);

                cl_kernel kernel = openCLGetKernelFromSource(clCxt, &stereocsbp, kernelName);

                //size_t blockSize = 256;
                size_t localThreads[]  = { 32, 8, 1 };
                size_t globalThreads[] = { roundUp(disp.cols, localThreads[0]), roundUp(disp.rows, localThreads[1]), 1 };

                int step_size = disp.step / disp.elemSize();
                int disp_step = disp.rows * msg_step;
                openCLVerifyKernel(clCxt, kernel, localThreads);
                openCLSafeCall(clSetKernelArg(kernel, 0,  sizeof(cl_mem), (void *)&u));
                openCLSafeCall(clSetKernelArg(kernel, 1,  sizeof(cl_mem), (void *)&d));
                openCLSafeCall(clSetKernelArg(kernel, 2,  sizeof(cl_mem), (void *)&l));
                openCLSafeCall(clSetKernelArg(kernel, 3,  sizeof(cl_mem), (void *)&r));
                openCLSafeCall(clSetKernelArg(kernel, 4,  sizeof(cl_mem), (void *)&data_cost_selected));
                openCLSafeCall(clSetKernelArg(kernel, 5,  sizeof(cl_mem), (void *)&disp_selected_pyr));
                openCLSafeCall(clSetKernelArg(kernel, 6,  sizeof(cl_mem), (void *)&disp.data));
                openCLSafeCall(clSetKernelArg(kernel, 7,  sizeof(cl_int), (void *)&step_size));
                openCLSafeCall(clSetKernelArg(kernel, 8,  sizeof(cl_int), (void *)&disp.cols));
                openCLSafeCall(clSetKernelArg(kernel, 9,  sizeof(cl_int), (void *)&disp.rows));
                openCLSafeCall(clSetKernelArg(kernel, 10, sizeof(cl_int), (void *)&nr_plane));
                openCLSafeCall(clSetKernelArg(kernel, 11, sizeof(cl_int), (void *)&msg_step));
                openCLSafeCall(clSetKernelArg(kernel, 12, sizeof(cl_int), (void *)&disp_step));
                openCLSafeCall(clEnqueueNDRangeKernel(*(cl_command_queue*)getClCommandQueuePtr(), kernel, 2, NULL,
                    globalThreads, localThreads, 0, NULL, NULL));

                clFinish(*(cl_command_queue*)getClCommandQueuePtr());
                openCLSafeCall(clReleaseKernel(kernel));
            }
        }
    }
}
namespace
{
    const float DEFAULT_MAX_DATA_TERM = 30.0f;
    const float DEFAULT_DATA_WEIGHT = 1.0f;
    const float DEFAULT_MAX_DISC_TERM = 160.0f;
    const float DEFAULT_DISC_SINGLE_JUMP = 10.0f;
}

void cv::ocl::StereoConstantSpaceBP::estimateRecommendedParams(int width, int height, int &ndisp, int &iters, int &levels, int &nr_plane)
{
    ndisp = (int) ((float) width / 3.14f);
    if ((ndisp & 1) != 0)
        ndisp++;

    int mm = ::max(width, height);
    iters = mm / 100 + ((mm > 1200) ? - 4 : 4);

    levels = (int)::log(static_cast<double>(mm)) * 2 / 3;
    if (levels == 0) levels++;

    nr_plane = (int) ((float) ndisp / std::pow(2.0, levels + 1));
}

cv::ocl::StereoConstantSpaceBP::StereoConstantSpaceBP(int ndisp_, int iters_, int levels_, int nr_plane_,
    int msg_type_)

    : ndisp(ndisp_), iters(iters_), levels(levels_), nr_plane(nr_plane_),
    max_data_term(DEFAULT_MAX_DATA_TERM), data_weight(DEFAULT_DATA_WEIGHT),
    max_disc_term(DEFAULT_MAX_DISC_TERM), disc_single_jump(DEFAULT_DISC_SINGLE_JUMP), min_disp_th(0),
    msg_type(msg_type_), use_local_init_data_cost(true)
{
    CV_Assert(msg_type_ == CV_32F || msg_type_ == CV_16S);
}


cv::ocl::StereoConstantSpaceBP::StereoConstantSpaceBP(int ndisp_, int iters_, int levels_, int nr_plane_,
    float max_data_term_, float data_weight_, float max_disc_term_, float disc_single_jump_,
    int min_disp_th_, int msg_type_)
    : ndisp(ndisp_), iters(iters_), levels(levels_), nr_plane(nr_plane_),
    max_data_term(max_data_term_), data_weight(data_weight_),
    max_disc_term(max_disc_term_), disc_single_jump(disc_single_jump_), min_disp_th(min_disp_th_),
    msg_type(msg_type_), use_local_init_data_cost(true)
{
    CV_Assert(msg_type_ == CV_32F || msg_type_ == CV_16S);
}

template<class T>
static void csbp_operator(StereoConstantSpaceBP &rthis, oclMat u[2], oclMat d[2], oclMat l[2], oclMat r[2],
    oclMat disp_selected_pyr[2], oclMat &data_cost, oclMat &data_cost_selected,
    oclMat &temp, oclMat &out, const oclMat &left, const oclMat &right, oclMat &disp)
{
    CV_DbgAssert(0 < rthis.ndisp && 0 < rthis.iters && 0 < rthis.levels && 0 < rthis.nr_plane
        && left.rows == right.rows && left.cols == right.cols && left.type() == right.type());

    CV_Assert(rthis.levels <= 8 && (left.type() == CV_8UC1 || left.type() == CV_8UC3));

    const Scalar zero = Scalar::all(0);

    ////////////////////////////////////Init///////////////////////////////////////////////////
    int rows = left.rows;
    int cols = left.cols;

    rthis.levels = min(rthis.levels, int(log((double)rthis.ndisp) / log(2.0)));
    int levels = rthis.levels;

    AutoBuffer<int> buf(levels * 4);

    int *cols_pyr = buf;
    int *rows_pyr = cols_pyr + levels;
    int *nr_plane_pyr = rows_pyr + levels;
    int *step_pyr = nr_plane_pyr + levels;

    cols_pyr[0] = cols;
    rows_pyr[0] = rows;
    nr_plane_pyr[0] = rthis.nr_plane;

    const int n = 64;
    step_pyr[0] = alignSize(cols * sizeof(T), n) / sizeof(T);
    for (int i = 1; i < levels; i++)
    {
        cols_pyr[i] = cols_pyr[i - 1]  / 2;
        rows_pyr[i] = rows_pyr[i - 1]/ 2;

        nr_plane_pyr[i] = nr_plane_pyr[i - 1] * 2;

        step_pyr[i] = alignSize(cols_pyr[i] * sizeof(T), n) / sizeof(T);
    }

    Size msg_size(step_pyr[0], rows * nr_plane_pyr[0]);
    Size data_cost_size(step_pyr[0], rows * nr_plane_pyr[0] * 2);

    u[0].create(msg_size, DataType<T>::type);
    d[0].create(msg_size, DataType<T>::type);
    l[0].create(msg_size, DataType<T>::type);
    r[0].create(msg_size, DataType<T>::type);

    u[1].create(msg_size, DataType<T>::type);
    d[1].create(msg_size, DataType<T>::type);
    l[1].create(msg_size, DataType<T>::type);
    r[1].create(msg_size, DataType<T>::type);

    disp_selected_pyr[0].create(msg_size, DataType<T>::type);
    disp_selected_pyr[1].create(msg_size, DataType<T>::type);

    data_cost.create(data_cost_size, DataType<T>::type);
    data_cost_selected.create(msg_size, DataType<T>::type);

    Size temp_size = data_cost_size;
    if (data_cost_size.width * data_cost_size.height < step_pyr[0] * rows_pyr[levels - 1] * rthis.ndisp)
        temp_size = Size(step_pyr[0], rows_pyr[levels - 1] * rthis.ndisp);

    temp.create(temp_size, DataType<T>::type);
    temp = zero;

    ///////////////////////////////// Compute////////////////////////////////////////////////

    //csbp::load_constants(rthis.ndisp, rthis.max_data_term, rthis.data_weight,
    //   rthis.max_disc_term, rthis.disc_single_jump, rthis.min_disp_th, left, right, temp);

    l[0] = zero;
    d[0] = zero;
    r[0] = zero;
    u[0] = zero;
    disp_selected_pyr[0] = zero;

    l[1] = zero;
    d[1] = zero;
    r[1] = zero;
    u[1] = zero;
    disp_selected_pyr[1] = zero;

    data_cost = zero;

    data_cost_selected = zero;

    int cur_idx = 0;

    for (int i = levels - 1; i >= 0; i--)
    {
        if (i == levels - 1)
        {
            cv::ocl::stereoCSBP::init_data_cost(left, right, temp, rthis, disp_selected_pyr[cur_idx].data,
                data_cost_selected.data, step_pyr[0], rows_pyr[i], cols_pyr[i],
                i, nr_plane_pyr[i]);
        }
        else
        {
            cv::ocl::stereoCSBP::compute_data_cost(
                disp_selected_pyr[cur_idx].data, data_cost.data, rthis, step_pyr[0],
                step_pyr[0], left, right, rows_pyr[i], cols_pyr[i], rows_pyr[i + 1], i,
                nr_plane_pyr[i + 1]);

            int new_idx = (cur_idx + 1) & 1;

            cv::ocl::stereoCSBP::init_message(u[new_idx].data, d[new_idx].data, l[new_idx].data, r[new_idx].data,
                u[cur_idx].data, d[cur_idx].data, l[cur_idx].data, r[cur_idx].data,
                disp_selected_pyr[new_idx].data, disp_selected_pyr[cur_idx].data,
                data_cost_selected.data, data_cost.data, temp, rthis, step_pyr[0],
                step_pyr[0], rows_pyr[i], cols_pyr[i], nr_plane_pyr[i], rows_pyr[i + 1],
                cols_pyr[i + 1], nr_plane_pyr[i + 1]);
            cur_idx = new_idx;
        }
        cv::ocl::stereoCSBP::calc_all_iterations(u[cur_idx].data, d[cur_idx].data, l[cur_idx].data, r[cur_idx].data,
            data_cost_selected.data, disp_selected_pyr[cur_idx].data, temp,
            rthis, step_pyr[0], rows_pyr[i], cols_pyr[i], nr_plane_pyr[i]);
    }

    if (disp.empty())
        disp.create(rows, cols, CV_16S);

    out = ((disp.type() == CV_16S) ? disp : (out.create(rows, cols, CV_16S), out));
    out = zero;

    stereoCSBP::compute_disp(u[cur_idx].data, d[cur_idx].data, l[cur_idx].data, r[cur_idx].data,
        data_cost_selected.data, disp_selected_pyr[cur_idx].data, rthis, step_pyr[0],
        out, nr_plane_pyr[0]);
    if (disp.type() != CV_16S)
        out.convertTo(disp, disp.type());
}


typedef void (*csbp_operator_t)(StereoConstantSpaceBP &rthis, oclMat u[2], oclMat d[2], oclMat l[2], oclMat r[2],
    oclMat disp_selected_pyr[2], oclMat &data_cost, oclMat &data_cost_selected,
    oclMat &temp, oclMat &out, const oclMat &left, const oclMat &right, oclMat &disp);

const static csbp_operator_t operators[] = {0, 0, 0, csbp_operator<short>, 0, csbp_operator<float>, 0, 0};

void cv::ocl::StereoConstantSpaceBP::operator()(const oclMat &left, const oclMat &right, oclMat &disp)
{

    CV_Assert(msg_type == CV_32F || msg_type == CV_16S);
    operators[msg_type](*this, u, d, l, r, disp_selected_pyr, data_cost, data_cost_selected, temp, out,
        left, right, disp);
}<|MERGE_RESOLUTION|>--- conflicted
+++ resolved
@@ -54,47 +54,6 @@
 {
     namespace ocl
     {
-<<<<<<< HEAD
-
-        void cv::ocl::StereoConstantSpaceBP::estimateRecommendedParams(int, int, int &, int &, int &, int &)
-        {
-            throw_nogpu();
-        }
-        cv::ocl::StereoConstantSpaceBP::StereoConstantSpaceBP(int, int, int, int, int)
-        {
-            throw_nogpu();
-        }
-        cv::ocl::StereoConstantSpaceBP::StereoConstantSpaceBP(int, int, int, int, float, float,
-            float, float, int, int)
-        {
-            throw_nogpu();
-        }
-
-        void cv::ocl::StereoConstantSpaceBP::operator()(const oclMat &, const oclMat &, oclMat &)
-        {
-            throw_nogpu();
-        }
-    }
-}
-
-#else /* !defined (HAVE_OPENCL) */
-
-namespace cv
-{
-    namespace ocl
-    {
-
-        ///////////////////////////OpenCL kernel Strings///////////////////////////
-        extern const char *stereocsbp;
-    }
-
-}
-namespace cv
-{
-    namespace ocl
-    {
-=======
->>>>>>> 801054d6
         namespace stereoCSBP
         {
             static inline int divUp(int total, int grain)
