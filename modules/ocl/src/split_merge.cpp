/*M///////////////////////////////////////////////////////////////////////////////////////
//
//  IMPORTANT: READ BEFORE DOWNLOADING, COPYING, INSTALLING OR USING.
//
//  By downloading, copying, installing or using the software you agree to this license.
//  If you do not agree to this license, do not download, install,
//  copy or use the software.
//
//
//                           License Agreement
//                For Open Source Computer Vision Library
//
// Copyright (C) 2010-2012, Institute Of Software Chinese Academy Of Science, all rights reserved.
// Copyright (C) 2010-2012, Advanced Micro Devices, Inc., all rights reserved.
// Third party copyrights are property of their respective owners.
//
// @Authors
//    Jia Haipeng, jiahaipeng95@gmail.com
//
// Redistribution and use in source and binary forms, with or without modification,
// are permitted provided that the following conditions are met:
//
//   * Redistribution's of source code must retain the above copyright notice,
//     this list of conditions and the following disclaimer.
//
//   * Redistribution's in binary form must reproduce the above copyright notice,
//     this list of conditions and the following disclaimer in the documentation
//     and/or other oclMaterials provided with the distribution.
//
//   * The name of the copyright holders may not be used to endorse or promote products
//     derived from this software without specific prior written permission.
//
// This software is provided by the copyright holders and contributors "as is" and
// any express or implied warranties, including, but not limited to, the implied
// warranties of merchantability and fitness for a particular purpose are disclaimed.
// In no event shall the Intel Corporation or contributors be liable for any direct,
// indirect, incidental, special, exemplary, or consequential damages
// (including, but not limited to, procurement of substitute goods or services;
// loss of use, data, or profits; or business interruption) however caused
// and on any theory of liability, whether in contract, strict liability,
// or tort (including negligence or otherwise) arising in any way out of
// the use of this software, even if advised of the possibility of such damage.
//
//M*/

#include "precomp.hpp"
#include "opencl_kernels.hpp"

using namespace cv;
using namespace cv::ocl;
namespace cv
{
    namespace ocl
    {
        namespace split_merge
        {
            static void merge_vector_run(const oclMat *mat_src, size_t n, oclMat &mat_dst)
            {
                if(!mat_dst.clCxt->supportsFeature(FEATURE_CL_DOUBLE) && mat_dst.type() == CV_64F)
                {
<<<<<<< HEAD
                    CV_Error(Error::GpuNotSupported, "Selected device don't support double\r\n");
=======
                    CV_Error(CV_OpenCLDoubleNotSupported, "Selected device doesn't support double");
>>>>>>> 98d55f34
                    return;
                }

                Context  *clCxt = mat_dst.clCxt;
                int channels = mat_dst.oclchannels();
                int depth = mat_dst.depth();

                String kernelName = "merge_vector";

                int vector_lengths[4][7] = {{0, 0, 0, 0, 0, 0, 0},
                    {2, 2, 1, 1, 1, 1, 1},
                    {4, 4, 2, 2 , 1, 1, 1},
                    {1, 1, 1, 1, 1, 1, 1}
                };

                size_t vector_length = vector_lengths[channels - 1][depth];
                int offset_cols = (mat_dst.offset / mat_dst.elemSize()) & (vector_length - 1);
                int cols = divUp(mat_dst.cols + offset_cols, vector_length);

                size_t localThreads[3]  = { 64, 4, 1 };
                size_t globalThreads[3] = { cols, mat_dst.rows, 1 };

                int dst_step1 = mat_dst.cols * mat_dst.elemSize();
                std::vector<std::pair<size_t , const void *> > args;
                args.push_back( std::make_pair( sizeof(cl_mem), (void *)&mat_dst.data));
                args.push_back( std::make_pair( sizeof(cl_int), (void *)&mat_dst.step));
                args.push_back( std::make_pair( sizeof(cl_int), (void *)&mat_dst.offset));
                args.push_back( std::make_pair( sizeof(cl_mem), (void *)&mat_src[0].data));
                args.push_back( std::make_pair( sizeof(cl_int), (void *)&mat_src[0].step));
                args.push_back( std::make_pair( sizeof(cl_int), (void *)&mat_src[0].offset));
                args.push_back( std::make_pair( sizeof(cl_mem), (void *)&mat_src[1].data));
                args.push_back( std::make_pair( sizeof(cl_int), (void *)&mat_src[1].step));
                args.push_back( std::make_pair( sizeof(cl_int), (void *)&mat_src[1].offset));

                if(channels == 4)
                {
                    args.push_back( std::make_pair( sizeof(cl_mem), (void *)&mat_src[2].data));
                    args.push_back( std::make_pair( sizeof(cl_int), (void *)&mat_src[2].step));
                    args.push_back( std::make_pair( sizeof(cl_int), (void *)&mat_src[2].offset));

                    if(n == 3)
                    {
                        args.push_back( std::make_pair( sizeof(cl_mem), (void *)&mat_src[2].data));
                        args.push_back( std::make_pair( sizeof(cl_int), (void *)&mat_src[2].step));
                        args.push_back( std::make_pair( sizeof(cl_int), (void *)&mat_src[2].offset));
                    }
                    else if( n == 4)
                    {
                        args.push_back( std::make_pair( sizeof(cl_mem), (void *)&mat_src[3].data));
                        args.push_back( std::make_pair( sizeof(cl_int), (void *)&mat_src[3].step));
                        args.push_back( std::make_pair( sizeof(cl_int), (void *)&mat_src[3].offset));
                    }
                }

                args.push_back( std::make_pair( sizeof(cl_int), (void *)&mat_dst.rows));
                args.push_back( std::make_pair( sizeof(cl_int), (void *)&cols));
                args.push_back( std::make_pair( sizeof(cl_int), (void *)&dst_step1));

                openCLExecuteKernel(clCxt, &merge_mat, kernelName, globalThreads, localThreads, args, channels, depth);
            }
            static void merge(const oclMat *mat_src, size_t n, oclMat &mat_dst)
            {
                CV_Assert(mat_src);
                CV_Assert(n > 0);

                int depth = mat_src[0].depth();
                Size size = mat_src[0].size();

                int total_channels = 0;

                for(size_t i = 0; i < n; ++i)
                {
                    CV_Assert(depth == mat_src[i].depth());
                    CV_Assert(size == mat_src[i].size());

                    total_channels += mat_src[i].oclchannels();
                }

                CV_Assert(total_channels <= 4);

                if(total_channels == 1)
                {
                    mat_src[0].copyTo(mat_dst);
                    return;
                }

                mat_dst.create(size, CV_MAKETYPE(depth, total_channels));
                merge_vector_run(mat_src, n, mat_dst);
            }
            static void split_vector_run(const oclMat &mat_src, oclMat *mat_dst)
            {

                if(!mat_src.clCxt->supportsFeature(FEATURE_CL_DOUBLE) && mat_src.type() == CV_64F)
                {
<<<<<<< HEAD
                    CV_Error(Error::GpuNotSupported, "Selected device don't support double\r\n");
=======
                    CV_Error(CV_OpenCLDoubleNotSupported, "Selected device doesn't support double");
>>>>>>> 98d55f34
                    return;
                }

                Context  *clCxt = mat_src.clCxt;
                int channels = mat_src.oclchannels();
                int depth = mat_src.depth();

                String kernelName = "split_vector";

                int vector_lengths[4][7] = {{0, 0, 0, 0, 0, 0, 0},
                    {4, 4, 2, 2, 1, 1, 1},
                    {4, 4, 2, 2 , 1, 1, 1},
                    {4, 4, 2, 2, 1, 1, 1}
                };

                size_t vector_length = vector_lengths[channels - 1][mat_dst[0].depth()];

                int max_offset_cols = 0;
                for(int i = 0; i < channels; i++)
                {
                    int offset_cols = (mat_dst[i].offset / mat_dst[i].elemSize()) & (vector_length - 1);
                    if(max_offset_cols < offset_cols)
                        max_offset_cols = offset_cols;
                }

                int cols =  vector_length == 1 ? divUp(mat_src.cols, vector_length)
                            : divUp(mat_src.cols + max_offset_cols, vector_length);

                size_t localThreads[3]  = { 64, 4, 1 };
                size_t globalThreads[3] = { cols, mat_src.rows, 1 };

                int dst_step1 = mat_dst[0].cols * mat_dst[0].elemSize();
                std::vector<std::pair<size_t , const void *> > args;
                args.push_back( std::make_pair( sizeof(cl_mem), (void *)&mat_src.data));
                args.push_back( std::make_pair( sizeof(cl_int), (void *)&mat_src.step));
                args.push_back( std::make_pair( sizeof(cl_int), (void *)&mat_src.offset));
                args.push_back( std::make_pair( sizeof(cl_mem), (void *)&mat_dst[0].data));
                args.push_back( std::make_pair( sizeof(cl_int), (void *)&mat_dst[0].step));
                args.push_back( std::make_pair( sizeof(cl_int), (void *)&mat_dst[0].offset));
                args.push_back( std::make_pair( sizeof(cl_mem), (void *)&mat_dst[1].data));
                args.push_back( std::make_pair( sizeof(cl_int), (void *)&mat_dst[1].step));
                args.push_back( std::make_pair( sizeof(cl_int), (void *)&mat_dst[1].offset));
                if(channels >= 3)
                {

                    args.push_back( std::make_pair( sizeof(cl_mem), (void *)&mat_dst[2].data));
                    args.push_back( std::make_pair( sizeof(cl_int), (void *)&mat_dst[2].step));
                    args.push_back( std::make_pair( sizeof(cl_int), (void *)&mat_dst[2].offset));
                }
                if(channels >= 4)
                {
                    args.push_back( std::make_pair( sizeof(cl_mem), (void *)&mat_dst[3].data));
                    args.push_back( std::make_pair( sizeof(cl_int), (void *)&mat_dst[3].step));
                    args.push_back( std::make_pair( sizeof(cl_int), (void *)&mat_dst[3].offset));
                }

                args.push_back( std::make_pair( sizeof(cl_int), (void *)&mat_src.rows));
                args.push_back( std::make_pair( sizeof(cl_int), (void *)&cols));
                args.push_back( std::make_pair( sizeof(cl_int), (void *)&dst_step1));

                openCLExecuteKernel(clCxt, &split_mat, kernelName, globalThreads, localThreads, args, channels, depth);
            }
            static void split(const oclMat &mat_src, oclMat *mat_dst)
            {
                CV_Assert(mat_dst);

                int depth = mat_src.depth();
                int num_channels = mat_src.oclchannels();
                Size size = mat_src.size();

                if(num_channels == 1)
                {
                    mat_src.copyTo(mat_dst[0]);
                    return;
                }

                int i;
                for(i = 0; i < num_channels; i++)
                    mat_dst[i].create(size, CV_MAKETYPE(depth, 1));

                split_vector_run(mat_src, mat_dst);
            }
        }
    }
}

void cv::ocl::merge(const oclMat *src, size_t n, oclMat &dst)
{
    split_merge::merge(src, n, dst);
}
void cv::ocl::merge(const std::vector<oclMat> &src, oclMat &dst)
{
    split_merge::merge(&src[0], src.size(), dst);
}

void cv::ocl::split(const oclMat &src, oclMat *dst)
{
    split_merge::split(src, dst);
}
void cv::ocl::split(const oclMat &src, std::vector<oclMat> &dst)
{
    dst.resize(src.oclchannels());
    if(src.oclchannels() > 0)
        split_merge::split(src, &dst[0]);
}<|MERGE_RESOLUTION|>--- conflicted
+++ resolved
@@ -58,11 +58,7 @@
             {
                 if(!mat_dst.clCxt->supportsFeature(FEATURE_CL_DOUBLE) && mat_dst.type() == CV_64F)
                 {
-<<<<<<< HEAD
-                    CV_Error(Error::GpuNotSupported, "Selected device don't support double\r\n");
-=======
-                    CV_Error(CV_OpenCLDoubleNotSupported, "Selected device doesn't support double");
->>>>>>> 98d55f34
+                    CV_Error(Error::OpenCLDoubleNotSupported, "Selected device doesn't support double");
                     return;
                 }
 
@@ -157,11 +153,7 @@
 
                 if(!mat_src.clCxt->supportsFeature(FEATURE_CL_DOUBLE) && mat_src.type() == CV_64F)
                 {
-<<<<<<< HEAD
-                    CV_Error(Error::GpuNotSupported, "Selected device don't support double\r\n");
-=======
-                    CV_Error(CV_OpenCLDoubleNotSupported, "Selected device doesn't support double");
->>>>>>> 98d55f34
+                    CV_Error(Error::OpenCLDoubleNotSupported, "Selected device doesn't support double");
                     return;
                 }
 
