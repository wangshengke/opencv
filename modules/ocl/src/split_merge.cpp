/*M///////////////////////////////////////////////////////////////////////////////////////
//
//  IMPORTANT: READ BEFORE DOWNLOADING, COPYING, INSTALLING OR USING.
//
//  By downloading, copying, installing or using the software you agree to this license.
//  If you do not agree to this license, do not download, install,
//  copy or use the software.
//
//
//                           License Agreement
//                For Open Source Computer Vision Library
//
// Copyright (C) 2010-2012, Institute Of Software Chinese Academy Of Science, all rights reserved.
// Copyright (C) 2010-2012, Advanced Micro Devices, Inc., all rights reserved.
// Third party copyrights are property of their respective owners.
//
// @Authors
//    Jia Haipeng, jiahaipeng95@gmail.com
//
// Redistribution and use in source and binary forms, with or without modification,
// are permitted provided that the following conditions are met:
//
//   * Redistribution's of source code must retain the above copyright notice,
//     this list of conditions and the following disclaimer.
//
//   * Redistribution's in binary form must reproduce the above copyright notice,
//     this list of conditions and the following disclaimer in the documentation
//     and/or other oclMaterials provided with the distribution.
//
//   * The name of the copyright holders may not be used to endorse or promote products
//     derived from this software without specific prior written permission.
//
// This software is provided by the copyright holders and contributors "as is" and
// any express or implied warranties, including, but not limited to, the implied
// warranties of merchantability and fitness for a particular purpose are disclaimed.
// In no event shall the Intel Corporation or contributors be liable for any direct,
// indirect, incidental, special, exemplary, or consequential damages
// (including, but not limited to, procurement of substitute goods or services;
// loss of use, data, or profits; or business interruption) however caused
// and on any theory of liability, whether in contract, strict liability,
// or tort (including negligence or otherwise) arising in any way out of
// the use of this software, even if advised of the possibility of such damage.
//
//M*/

#include "precomp.hpp"
#include "opencl_kernels.hpp"

using namespace cv;
using namespace cv::ocl;

<<<<<<< HEAD
////////////////////////////////////////////////////////////////////////
///////////////// oclMat merge and split ///////////////////////////////
////////////////////////////////////////////////////////////////////////

namespace cv
{
    namespace ocl
    {
        ///////////////////////////OpenCL kernel strings///////////////////////////
        extern const char *merge_mat;
        extern const char *split_mat;
    }
}
=======
>>>>>>> 801054d6
namespace cv
{
    namespace ocl
    {
        namespace split_merge
        {
            static void merge_vector_run(const oclMat *mat_src, size_t n, oclMat &mat_dst)
            {
                if(!mat_dst.clCxt->supportsFeature(FEATURE_CL_DOUBLE) && mat_dst.type() == CV_64F)
                {
                    CV_Error(Error::GpuNotSupported, "Selected device don't support double\r\n");
                    return;
                }

                Context  *clCxt = mat_dst.clCxt;
                int channels = mat_dst.oclchannels();
                int depth = mat_dst.depth();

                String kernelName = "merge_vector";

                int vector_lengths[4][7] = {{0, 0, 0, 0, 0, 0, 0},
                    {2, 2, 1, 1, 1, 1, 1},
                    {4, 4, 2, 2 , 1, 1, 1},
                    {1, 1, 1, 1, 1, 1, 1}
                };

                size_t vector_length = vector_lengths[channels - 1][depth];
                int offset_cols = (mat_dst.offset / mat_dst.elemSize()) & (vector_length - 1);
                int cols = divUp(mat_dst.cols + offset_cols, vector_length);

                size_t localThreads[3]  = { 64, 4, 1 };
                size_t globalThreads[3] = { cols, mat_dst.rows, 1 };

                int dst_step1 = mat_dst.cols * mat_dst.elemSize();
                std::vector<std::pair<size_t , const void *> > args;
                args.push_back( std::make_pair( sizeof(cl_mem), (void *)&mat_dst.data));
                args.push_back( std::make_pair( sizeof(cl_int), (void *)&mat_dst.step));
                args.push_back( std::make_pair( sizeof(cl_int), (void *)&mat_dst.offset));
                args.push_back( std::make_pair( sizeof(cl_mem), (void *)&mat_src[0].data));
                args.push_back( std::make_pair( sizeof(cl_int), (void *)&mat_src[0].step));
                args.push_back( std::make_pair( sizeof(cl_int), (void *)&mat_src[0].offset));
                args.push_back( std::make_pair( sizeof(cl_mem), (void *)&mat_src[1].data));
                args.push_back( std::make_pair( sizeof(cl_int), (void *)&mat_src[1].step));
                args.push_back( std::make_pair( sizeof(cl_int), (void *)&mat_src[1].offset));

                if(channels == 4)
                {
                    args.push_back( std::make_pair( sizeof(cl_mem), (void *)&mat_src[2].data));
                    args.push_back( std::make_pair( sizeof(cl_int), (void *)&mat_src[2].step));
                    args.push_back( std::make_pair( sizeof(cl_int), (void *)&mat_src[2].offset));

                    if(n == 3)
                    {
                        args.push_back( std::make_pair( sizeof(cl_mem), (void *)&mat_src[2].data));
                        args.push_back( std::make_pair( sizeof(cl_int), (void *)&mat_src[2].step));
                        args.push_back( std::make_pair( sizeof(cl_int), (void *)&mat_src[2].offset));
                    }
                    else if( n == 4)
                    {
                        args.push_back( std::make_pair( sizeof(cl_mem), (void *)&mat_src[3].data));
                        args.push_back( std::make_pair( sizeof(cl_int), (void *)&mat_src[3].step));
                        args.push_back( std::make_pair( sizeof(cl_int), (void *)&mat_src[3].offset));
                    }
                }

                args.push_back( std::make_pair( sizeof(cl_int), (void *)&mat_dst.rows));
                args.push_back( std::make_pair( sizeof(cl_int), (void *)&cols));
                args.push_back( std::make_pair( sizeof(cl_int), (void *)&dst_step1));

                openCLExecuteKernel(clCxt, &merge_mat, kernelName, globalThreads, localThreads, args, channels, depth);
            }
            static void merge(const oclMat *mat_src, size_t n, oclMat &mat_dst)
            {
                CV_Assert(mat_src);
                CV_Assert(n > 0);

                int depth = mat_src[0].depth();
                Size size = mat_src[0].size();

                int total_channels = 0;

                for(size_t i = 0; i < n; ++i)
                {
                    CV_Assert(depth == mat_src[i].depth());
                    CV_Assert(size == mat_src[i].size());

                    total_channels += mat_src[i].oclchannels();
                }

                CV_Assert(total_channels <= 4);

                if(total_channels == 1)
                {
                    mat_src[0].copyTo(mat_dst);
                    return;
                }

                mat_dst.create(size, CV_MAKETYPE(depth, total_channels));
                merge_vector_run(mat_src, n, mat_dst);
            }
            static void split_vector_run(const oclMat &mat_src, oclMat *mat_dst)
            {

                if(!mat_src.clCxt->supportsFeature(FEATURE_CL_DOUBLE) && mat_src.type() == CV_64F)
                {
                    CV_Error(Error::GpuNotSupported, "Selected device don't support double\r\n");
                    return;
                }

                Context  *clCxt = mat_src.clCxt;
                int channels = mat_src.oclchannels();
                int depth = mat_src.depth();

                String kernelName = "split_vector";

                int vector_lengths[4][7] = {{0, 0, 0, 0, 0, 0, 0},
                    {4, 4, 2, 2, 1, 1, 1},
                    {4, 4, 2, 2 , 1, 1, 1},
                    {4, 4, 2, 2, 1, 1, 1}
                };

                size_t vector_length = vector_lengths[channels - 1][mat_dst[0].depth()];

                int max_offset_cols = 0;
                for(int i = 0; i < channels; i++)
                {
                    int offset_cols = (mat_dst[i].offset / mat_dst[i].elemSize()) & (vector_length - 1);
                    if(max_offset_cols < offset_cols)
                        max_offset_cols = offset_cols;
                }

                int cols =  vector_length == 1 ? divUp(mat_src.cols, vector_length)
                            : divUp(mat_src.cols + max_offset_cols, vector_length);

                size_t localThreads[3]  = { 64, 4, 1 };
                size_t globalThreads[3] = { cols, mat_src.rows, 1 };

                int dst_step1 = mat_dst[0].cols * mat_dst[0].elemSize();
                std::vector<std::pair<size_t , const void *> > args;
                args.push_back( std::make_pair( sizeof(cl_mem), (void *)&mat_src.data));
                args.push_back( std::make_pair( sizeof(cl_int), (void *)&mat_src.step));
                args.push_back( std::make_pair( sizeof(cl_int), (void *)&mat_src.offset));
                args.push_back( std::make_pair( sizeof(cl_mem), (void *)&mat_dst[0].data));
                args.push_back( std::make_pair( sizeof(cl_int), (void *)&mat_dst[0].step));
                args.push_back( std::make_pair( sizeof(cl_int), (void *)&mat_dst[0].offset));
                args.push_back( std::make_pair( sizeof(cl_mem), (void *)&mat_dst[1].data));
                args.push_back( std::make_pair( sizeof(cl_int), (void *)&mat_dst[1].step));
                args.push_back( std::make_pair( sizeof(cl_int), (void *)&mat_dst[1].offset));
                if(channels >= 3)
                {

                    args.push_back( std::make_pair( sizeof(cl_mem), (void *)&mat_dst[2].data));
                    args.push_back( std::make_pair( sizeof(cl_int), (void *)&mat_dst[2].step));
                    args.push_back( std::make_pair( sizeof(cl_int), (void *)&mat_dst[2].offset));
                }
                if(channels >= 4)
                {
                    args.push_back( std::make_pair( sizeof(cl_mem), (void *)&mat_dst[3].data));
                    args.push_back( std::make_pair( sizeof(cl_int), (void *)&mat_dst[3].step));
                    args.push_back( std::make_pair( sizeof(cl_int), (void *)&mat_dst[3].offset));
                }

                args.push_back( std::make_pair( sizeof(cl_int), (void *)&mat_src.rows));
                args.push_back( std::make_pair( sizeof(cl_int), (void *)&cols));
                args.push_back( std::make_pair( sizeof(cl_int), (void *)&dst_step1));

                openCLExecuteKernel(clCxt, &split_mat, kernelName, globalThreads, localThreads, args, channels, depth);
            }
            static void split(const oclMat &mat_src, oclMat *mat_dst)
            {
                CV_Assert(mat_dst);

                int depth = mat_src.depth();
                int num_channels = mat_src.oclchannels();
                Size size = mat_src.size();

                if(num_channels == 1)
                {
                    mat_src.copyTo(mat_dst[0]);
                    return;
                }

                int i;
                for(i = 0; i < num_channels; i++)
                    mat_dst[i].create(size, CV_MAKETYPE(depth, 1));

                split_vector_run(mat_src, mat_dst);
            }
        }
    }
}

void cv::ocl::merge(const oclMat *src, size_t n, oclMat &dst)
{
    split_merge::merge(src, n, dst);
}
void cv::ocl::merge(const std::vector<oclMat> &src, oclMat &dst)
{
    split_merge::merge(&src[0], src.size(), dst);
}

void cv::ocl::split(const oclMat &src, oclMat *dst)
{
    split_merge::split(src, dst);
}
void cv::ocl::split(const oclMat &src, std::vector<oclMat> &dst)
{
    dst.resize(src.oclchannels());
    if(src.oclchannels() > 0)
        split_merge::split(src, &dst[0]);
}<|MERGE_RESOLUTION|>--- conflicted
+++ resolved
@@ -48,23 +48,6 @@
 
 using namespace cv;
 using namespace cv::ocl;
-
-<<<<<<< HEAD
-////////////////////////////////////////////////////////////////////////
-///////////////// oclMat merge and split ///////////////////////////////
-////////////////////////////////////////////////////////////////////////
-
-namespace cv
-{
-    namespace ocl
-    {
-        ///////////////////////////OpenCL kernel strings///////////////////////////
-        extern const char *merge_mat;
-        extern const char *split_mat;
-    }
-}
-=======
->>>>>>> 801054d6
 namespace cv
 {
     namespace ocl
