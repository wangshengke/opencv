--- conflicted
+++ resolved
@@ -22,20 +22,11 @@
 #include "opencv2/highgui/highgui.hpp"
 
 #include "opencv2/opencv_modules.hpp"
-<<<<<<< HEAD
-#ifdef HAVE_OPENCV_NONFREE
-#include "opencv2/nonfree/nonfree.hpp"
-static bool makeUseOfNonfree = cv::initModule_nonfree();
-#endif
-
-
-=======
 
 #ifdef HAVE_OPENCV_NONFREE
 #  include "opencv2/nonfree/nonfree.hpp"
 #endif
 
->>>>>>> f4e33ea0
 using cv::flann::IndexParams;
 using cv::flann::SearchParams;
 
@@ -239,12 +230,6 @@
         return false;
     }
 
-<<<<<<< HEAD
-    int typenum = PyArray_TYPE(o);
-    int type = typenum == NPY_UBYTE ? CV_8U : typenum == NPY_BYTE ? CV_8S :
-               typenum == NPY_USHORT ? CV_16U : typenum == NPY_SHORT ? CV_16S :
-               typenum == NPY_INT || typenum == NPY_LONG ? CV_32S :
-=======
     bool needcopy = false, needcast = false;
     int typenum = PyArray_TYPE(o), new_typenum = typenum;
     int type = typenum == NPY_UBYTE ? CV_8U :
@@ -252,7 +237,6 @@
                typenum == NPY_USHORT ? CV_16U :
                typenum == NPY_SHORT ? CV_16S :
                typenum == NPY_INT32 ? CV_32S :
->>>>>>> f4e33ea0
                typenum == NPY_FLOAT ? CV_32F :
                typenum == NPY_DOUBLE ? CV_64F : -1;
 
@@ -282,9 +266,6 @@
     size_t step[CV_MAX_DIM+1], elemsize = CV_ELEM_SIZE1(type);
     const npy_intp* _sizes = PyArray_DIMS(o);
     const npy_intp* _strides = PyArray_STRIDES(o);
-<<<<<<< HEAD
-    bool transposed = false;
-=======
     bool ismultichannel = ndims == 3 && _sizes[2] <= CV_CN_MAX;
 
     for( int i = ndims-1; i >= 0 && !needcopy; i-- )
@@ -311,7 +292,6 @@
             o = (PyObject*)PyArray_GETCONTIGUOUS((PyArrayObject*)o);
         _strides = PyArray_STRIDES(o);
     }
->>>>>>> f4e33ea0
 
     for(int i = 0; i < ndims; i++)
     {
@@ -319,29 +299,14 @@
         step[i] = (size_t)_strides[i];
     }
 
-<<<<<<< HEAD
-    if( ndims == 0 || step[ndims-1] > elemsize ) {
-=======
     // handle degenerate case
     if( ndims == 0) {
->>>>>>> f4e33ea0
         size[ndims] = 1;
         step[ndims] = elemsize;
         ndims++;
     }
 
-<<<<<<< HEAD
-    if( ndims >= 2 && step[0] < step[1] )
-    {
-        std::swap(size[0], size[1]);
-        std::swap(step[0], step[1]);
-        transposed = true;
-    }
-
-    if( ndims == 3 && size[2] <= CV_CN_MAX && step[1] == elemsize*size[2] )
-=======
     if( ismultichannel )
->>>>>>> f4e33ea0
     {
         ndims--;
         type |= CV_MAKETYPE(0, size[2]);
@@ -366,16 +331,6 @@
     };
     m.allocator = &g_numpyAllocator;
 
-<<<<<<< HEAD
-    if( transposed )
-    {
-        Mat tmp;
-        tmp.allocator = &g_numpyAllocator;
-        transpose(m, tmp);
-        m = tmp;
-    }
-=======
->>>>>>> f4e33ea0
     return true;
 }
 
@@ -735,11 +690,7 @@
                     continue;
                 }
 
-<<<<<<< HEAD
-                seq_i = PySequence_Fast(item, name);
-=======
                 seq_i = PySequence_Fast(item, info.name);
->>>>>>> f4e33ea0
                 if( !seq_i || (int)PySequence_Fast_GET_SIZE(seq_i) != channels )
                 {
                     Py_XDECREF(seq_i);
@@ -897,15 +848,9 @@
 
 template<> struct pyopencvVecConverter<string>
 {
-<<<<<<< HEAD
-    static bool to(PyObject* obj, vector<string>& value, const char* name="<unknown>")
-    {
-        return pyopencv_to_generic_vec(obj, value, name);
-=======
     static bool to(PyObject* obj, vector<string>& value, const ArgInfo info)
     {
         return pyopencv_to_generic_vec(obj, value, info);
->>>>>>> f4e33ea0
     }
 
     static PyObject* from(const vector<string>& value)
