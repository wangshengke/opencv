/*M///////////////////////////////////////////////////////////////////////////////////////
//
//  IMPORTANT: READ BEFORE DOWNLOADING, COPYING, INSTALLING OR USING.
//
//  By downloading, copying, installing or using the software you agree to this license.
//  If you do not agree to this license, do not download, install,
//  copy or use the software.
//
//
//                           License Agreement
//                For Open Source Computer Vision Library
//
// Copyright (C) 2000-2008, Intel Corporation, all rights reserved.
// Copyright (C) 2009, Willow Garage Inc., all rights reserved.
// Third party copyrights are property of their respective owners.
//
// Redistribution and use in source and binary forms, with or without modification,
// are permitted provided that the following conditions are met:
//
//   * Redistribution's of source code must retain the above copyright notice,
//     this list of conditions and the following disclaimer.
//
//   * Redistribution's in binary form must reproduce the above copyright notice,
//     this list of conditions and the following disclaimer in the documentation
//     and/or other materials provided with the distribution.
//
//   * The name of the copyright holders may not be used to endorse or promote products
//     derived from this software without specific prior written permission.
//
// This software is provided by the copyright holders and contributors "as is" and
// any express or implied warranties, including, but not limited to, the implied
// warranties of merchantability and fitness for a particular purpose are disclaimed.
// In no event shall the Intel Corporation or contributors be liable for any direct,
// indirect, incidental, special, exemplary, or consequential damages
// (including, but not limited to, procurement of substitute goods or services;
// loss of use, data, or profits; or business interruption) however caused
// and on any theory of liability, whether in contract, strict liability,
// or tort (including negligence or otherwise) arising in any way out of
// the use of this software, even if advised of the possibility of such damage.
//
//M*/

#ifndef __OPENCV_FEATURES_2D_HPP__
#define __OPENCV_FEATURES_2D_HPP__

#include "opencv2/core/core.hpp"
#include "opencv2/flann/miniflann.hpp"

#ifdef __cplusplus
#include <limits>

namespace cv
{

CV_EXPORTS bool initModule_features2d();

/*!
 The Keypoint Class

 The class instance stores a keypoint, i.e. a point feature found by one of many available keypoint detectors, such as
 Harris corner detector, cv::FAST, cv::StarDetector, cv::SURF, cv::SIFT, cv::LDetector etc.

 The keypoint is characterized by the 2D position, scale
 (proportional to the diameter of the neighborhood that needs to be taken into account),
 orientation and some other parameters. The keypoint neighborhood is then analyzed by another algorithm that builds a descriptor
 (usually represented as a feature vector). The keypoints representing the same object in different images can then be matched using
 cv::KDTree or another method.
*/
class CV_EXPORTS_W_SIMPLE KeyPoint
{
public:
    //! the default constructor
    CV_WRAP KeyPoint() : pt(0,0), size(0), angle(-1), response(0), octave(0), class_id(-1) {}
    //! the full constructor
    KeyPoint(Point2f _pt, float _size, float _angle=-1,
            float _response=0, int _octave=0, int _class_id=-1)
            : pt(_pt), size(_size), angle(_angle),
            response(_response), octave(_octave), class_id(_class_id) {}
    //! another form of the full constructor
    CV_WRAP KeyPoint(float x, float y, float _size, float _angle=-1,
            float _response=0, int _octave=0, int _class_id=-1)
            : pt(x, y), size(_size), angle(_angle),
            response(_response), octave(_octave), class_id(_class_id) {}

    size_t hash() const;

    //! converts vector of keypoints to vector of points
    static void convert(const vector<KeyPoint>& keypoints,
                        CV_OUT vector<Point2f>& points2f,
                        const vector<int>& keypointIndexes=vector<int>());
    //! converts vector of points to the vector of keypoints, where each keypoint is assigned the same size and the same orientation
    static void convert(const vector<Point2f>& points2f,
                        CV_OUT vector<KeyPoint>& keypoints,
                        float size=1, float response=1, int octave=0, int class_id=-1);

    //! computes overlap for pair of keypoints;
    //! overlap is a ratio between area of keypoint regions intersection and
    //! area of keypoint regions union (now keypoint region is circle)
    static float overlap(const KeyPoint& kp1, const KeyPoint& kp2);

    CV_PROP_RW Point2f pt; //!< coordinates of the keypoints
    CV_PROP_RW float size; //!< diameter of the meaningful keypoint neighborhood
    CV_PROP_RW float angle; //!< computed orientation of the keypoint (-1 if not applicable);
							//!< it's in [0,360) degrees and measured relative to 
							//!< image coordinate system, ie in clockwise. 
    CV_PROP_RW float response; //!< the response by which the most strong keypoints have been selected. Can be used for the further sorting or subsampling
    CV_PROP_RW int octave; //!< octave (pyramid layer) from which the keypoint has been extracted
    CV_PROP_RW int class_id; //!< object class (if the keypoints need to be clustered by an object they belong to)
};

//! writes vector of keypoints to the file storage
CV_EXPORTS void write(FileStorage& fs, const string& name, const vector<KeyPoint>& keypoints);
//! reads vector of keypoints from the specified file storage node
CV_EXPORTS void read(const FileNode& node, CV_OUT vector<KeyPoint>& keypoints);

/*
 * A class filters a vector of keypoints.
 * Because now it is difficult to provide a convenient interface for all usage scenarios of the keypoints filter class,
 * it has only several needed by now static methods.
 */
class CV_EXPORTS KeyPointsFilter
{
public:
    KeyPointsFilter(){}

    /*
     * Remove keypoints within borderPixels of an image edge.
     */
    static void runByImageBorder( vector<KeyPoint>& keypoints, Size imageSize, int borderSize );
    /*
     * Remove keypoints of sizes out of range.
     */
    static void runByKeypointSize( vector<KeyPoint>& keypoints, float minSize,
                                   float maxSize=FLT_MAX );
    /*
     * Remove keypoints from some image by mask for pixels of this image.
     */
    static void runByPixelsMask( vector<KeyPoint>& keypoints, const Mat& mask );
    /*
     * Remove duplicated keypoints.
     */
    static void removeDuplicated( vector<KeyPoint>& keypoints );

    /*
     * Retain the specified number of the best keypoints (according to the response)
     */
    static void retainBest( vector<KeyPoint>& keypoints, int npoints );
};


/************************************ Base Classes ************************************/

/*
 * Abstract base class for 2D image feature detectors.
 */
class CV_EXPORTS_W FeatureDetector : public virtual Algorithm
{
public:
    virtual ~FeatureDetector();

    /*
     * Detect keypoints in an image.
     * image        The image.
     * keypoints    The detected keypoints.
     * mask         Mask specifying where to look for keypoints (optional). Must be a char
     *              matrix with non-zero values in the region of interest.
     */
    CV_WRAP void detect( const Mat& image, CV_OUT vector<KeyPoint>& keypoints, const Mat& mask=Mat() ) const;

    /*
     * Detect keypoints in an image set.
     * images       Image collection.
     * keypoints    Collection of keypoints detected in an input images. keypoints[i] is a set of keypoints detected in an images[i].
     * masks        Masks for image set. masks[i] is a mask for images[i].
     */
    void detect( const vector<Mat>& images, vector<vector<KeyPoint> >& keypoints, const vector<Mat>& masks=vector<Mat>() ) const;

    // Return true if detector object is empty
    CV_WRAP virtual bool empty() const;

    // Create feature detector by detector name.
    CV_WRAP static Ptr<FeatureDetector> create( const string& detectorType );

protected:
    virtual void detectImpl( const Mat& image, vector<KeyPoint>& keypoints, const Mat& mask=Mat() ) const = 0;

    /*
     * Remove keypoints that are not in the mask.
     * Helper function, useful when wrapping a library call for keypoint detection that
     * does not support a mask argument.
     */
    static void removeInvalidPoints( const Mat& mask, vector<KeyPoint>& keypoints );
};


/*
 * Abstract base class for computing descriptors for image keypoints.
 *
 * In this interface we assume a keypoint descriptor can be represented as a
 * dense, fixed-dimensional vector of some basic type. Most descriptors used
 * in practice follow this pattern, as it makes it very easy to compute
 * distances between descriptors. Therefore we represent a collection of
 * descriptors as a Mat, where each row is one keypoint descriptor.
 */
class CV_EXPORTS_W DescriptorExtractor : public virtual Algorithm
{
public:
    virtual ~DescriptorExtractor();

    /*
     * Compute the descriptors for a set of keypoints in an image.
     * image        The image.
     * keypoints    The input keypoints. Keypoints for which a descriptor cannot be computed are removed.
     * descriptors  Copmputed descriptors. Row i is the descriptor for keypoint i.
     */
    CV_WRAP void compute( const Mat& image, CV_OUT CV_IN_OUT vector<KeyPoint>& keypoints, CV_OUT Mat& descriptors ) const;

    /*
     * Compute the descriptors for a keypoints collection detected in image collection.
     * images       Image collection.
     * keypoints    Input keypoints collection. keypoints[i] is keypoints detected in images[i].
     *              Keypoints for which a descriptor cannot be computed are removed.
     * descriptors  Descriptor collection. descriptors[i] are descriptors computed for set keypoints[i].
     */
    void compute( const vector<Mat>& images, vector<vector<KeyPoint> >& keypoints, vector<Mat>& descriptors ) const;

    CV_WRAP virtual int descriptorSize() const = 0;
    CV_WRAP virtual int descriptorType() const = 0;

    CV_WRAP virtual bool empty() const;

    CV_WRAP static Ptr<DescriptorExtractor> create( const string& descriptorExtractorType );

protected:
    virtual void computeImpl( const Mat& image, vector<KeyPoint>& keypoints, Mat& descriptors ) const = 0;

    /*
     * Remove keypoints within borderPixels of an image edge.
     */
    static void removeBorderKeypoints( vector<KeyPoint>& keypoints,
                                      Size imageSize, int borderSize );
};



/*
 * Abstract base class for simultaneous 2D feature detection descriptor extraction.
 */
class CV_EXPORTS_W Feature2D : public FeatureDetector, public DescriptorExtractor
{
public:
    /*
     * Detect keypoints in an image.
     * image        The image.
     * keypoints    The detected keypoints.
     * mask         Mask specifying where to look for keypoints (optional). Must be a char
     *              matrix with non-zero values in the region of interest.
     * useProvidedKeypoints If true, the method will skip the detection phase and will compute
     *                      descriptors for the provided keypoints
     */
    CV_WRAP_AS(detectAndCompute) virtual void operator()( InputArray image, InputArray mask,
                                     CV_OUT vector<KeyPoint>& keypoints,
                                     OutputArray descriptors,
                                     bool useProvidedKeypoints=false ) const = 0;

    // Create feature detector and descriptor extractor by name.
    CV_WRAP static Ptr<Feature2D> create( const string& name );
};

<<<<<<< HEAD
=======
/*!
  BRISK implementation
*/
class CV_EXPORTS_W BRISK : public Feature2D
{
public:
    CV_WRAP explicit BRISK(int thresh=30, int octaves=3, float patternScale=1.0f);

    virtual ~BRISK();

    // returns the descriptor size in bytes
    int descriptorSize() const;
    // returns the descriptor type
    int descriptorType() const;

    // Compute the BRISK features on an image
    void operator()(InputArray image, InputArray mask, vector<KeyPoint>& keypoints) const;

    // Compute the BRISK features and descriptors on an image
    void operator()( InputArray image, InputArray mask, vector<KeyPoint>& keypoints,
                      OutputArray descriptors, bool useProvidedKeypoints=false ) const;

    AlgorithmInfo* info() const;

    // custom setup
    CV_WRAP explicit BRISK(std::vector<float> &radiusList, std::vector<int> &numberList,
        float dMax=5.85f, float dMin=8.2f, std::vector<int> indexChange=std::vector<int>());

    // call this to generate the kernel:
    // circle of radius r (pixels), with n points;
    // short pairings with dMax, long pairings with dMin
    CV_WRAP void generateKernel(std::vector<float> &radiusList,
        std::vector<int> &numberList, float dMax=5.85f, float dMin=8.2f,
        std::vector<int> indexChange=std::vector<int>());

protected:

    void computeImpl( const Mat& image, vector<KeyPoint>& keypoints, Mat& descriptors ) const;
    void detectImpl( const Mat& image, vector<KeyPoint>& keypoints, const Mat& mask=Mat() ) const;

    void computeKeypointsNoOrientation(InputArray image, InputArray mask, vector<KeyPoint>& keypoints) const;
    void computeDescriptorsAndOrOrientation(InputArray image, InputArray mask, vector<KeyPoint>& keypoints,
                                       OutputArray descriptors, bool doDescriptors, bool doOrientation,
                                       bool useProvidedKeypoints) const;

    // Feature parameters
    CV_PROP_RW int threshold;
    CV_PROP_RW int octaves;

    // some helper structures for the Brisk pattern representation
    struct BriskPatternPoint{
        float x;         // x coordinate relative to center
        float y;         // x coordinate relative to center
        float sigma;     // Gaussian smoothing sigma
    };
    struct BriskShortPair{
        unsigned int i;  // index of the first pattern point
        unsigned int j;  // index of other pattern point
    };
    struct BriskLongPair{
        unsigned int i;  // index of the first pattern point
        unsigned int j;  // index of other pattern point
        int weighted_dx; // 1024.0/dx
        int weighted_dy; // 1024.0/dy
    };
    inline int smoothedIntensity(const cv::Mat& image,
                const cv::Mat& integral,const float key_x,
                const float key_y, const unsigned int scale,
                const unsigned int rot, const unsigned int point) const;
    // pattern properties
    BriskPatternPoint* patternPoints_;     //[i][rotation][scale]
    unsigned int points_;                 // total number of collocation points
    float* scaleList_;                     // lists the scaling per scale index [scale]
    unsigned int* sizeList_;             // lists the total pattern size per scale index [scale]
    static const unsigned int scales_;    // scales discretization
    static const float scalerange_;     // span of sizes 40->4 Octaves - else, this needs to be adjusted...
    static const unsigned int n_rot_;    // discretization of the rotation look-up

    // pairs
    int strings_;                        // number of uchars the descriptor consists of
    float dMax_;                         // short pair maximum distance
    float dMin_;                         // long pair maximum distance
    BriskShortPair* shortPairs_;         // d<_dMax
    BriskLongPair* longPairs_;             // d>_dMin
    unsigned int noShortPairs_;         // number of shortParis
    unsigned int noLongPairs_;             // number of longParis

    // general
    static const float basicSize_;
};

>>>>>>> f4e33ea0

/*!
 ORB implementation.
*/
class CV_EXPORTS_W ORB : public Feature2D
{
public:
    // the size of the signature in bytes
    enum { kBytes = 32, HARRIS_SCORE=0, FAST_SCORE=1 };

<<<<<<< HEAD
    explicit ORB(int nfeatures = 500, float scaleFactor = 1.2f, int nlevels = 8, int edgeThreshold = 31,
                 int firstLevel = 0, int WTA_K=2, int scoreType=HARRIS_SCORE, int patchSize=31 );
=======
    CV_WRAP explicit ORB(int nfeatures = 500, float scaleFactor = 1.2f, int nlevels = 8, int edgeThreshold = 31,
        int firstLevel = 0, int WTA_K=2, int scoreType=ORB::HARRIS_SCORE, int patchSize=31 );
>>>>>>> f4e33ea0

    // returns the descriptor size in bytes
    int descriptorSize() const;
    // returns the descriptor type
    int descriptorType() const;

    // Compute the ORB features and descriptors on an image
    void operator()(InputArray image, InputArray mask, vector<KeyPoint>& keypoints) const;

    // Compute the ORB features and descriptors on an image
    void operator()( InputArray image, InputArray mask, vector<KeyPoint>& keypoints,
                     OutputArray descriptors, bool useProvidedKeypoints=false ) const;

    AlgorithmInfo* info() const;

protected:

    void computeImpl( const Mat& image, vector<KeyPoint>& keypoints, Mat& descriptors ) const;
    void detectImpl( const Mat& image, vector<KeyPoint>& keypoints, const Mat& mask=Mat() ) const;

    CV_PROP_RW int nfeatures;
    CV_PROP_RW double scaleFactor;
    CV_PROP_RW int nlevels;
    CV_PROP_RW int edgeThreshold;
    CV_PROP_RW int firstLevel;
    CV_PROP_RW int WTA_K;
    CV_PROP_RW int scoreType;
    CV_PROP_RW int patchSize;
};

typedef ORB OrbFeatureDetector;
typedef ORB OrbDescriptorExtractor;

/*!
  FREAK implementation
*/
class CV_EXPORTS FREAK : public DescriptorExtractor
{
public:
    /** Constructor
         * @param orientationNormalized enable orientation normalization
         * @param scaleNormalized enable scale normalization
         * @param patternScale scaling of the description pattern
         * @param nbOctave number of octaves covered by the detected keypoints
         * @param selectedPairs (optional) user defined selected pairs
    */
    explicit FREAK( bool orientationNormalized = true,
           bool scaleNormalized = true,
           float patternScale = 22.0f,
           int nOctaves = 4,
           const vector<int>& selectedPairs = vector<int>());
    FREAK( const FREAK& rhs );
    FREAK& operator=( const FREAK& );

    virtual ~FREAK();

    /** returns the descriptor length in bytes */
    virtual int descriptorSize() const;

    /** returns the descriptor type */
    virtual int descriptorType() const;

    /** select the 512 "best description pairs"
         * @param images grayscale images set
         * @param keypoints set of detected keypoints
         * @param corrThresh correlation threshold
         * @param verbose print construction information
         * @return list of best pair indexes
    */
    vector<int> selectPairs( const vector<Mat>& images, vector<vector<KeyPoint> >& keypoints,
                      const double corrThresh = 0.7, bool verbose = true );

    AlgorithmInfo* info() const;

    enum
    {
        NB_SCALES = 64, NB_PAIRS = 512, NB_ORIENPAIRS = 45
    };

protected:
    virtual void computeImpl( const Mat& image, vector<KeyPoint>& keypoints, Mat& descriptors ) const;
    void buildPattern();
    uchar meanIntensity( const Mat& image, const Mat& integral, const float kp_x, const float kp_y,
                         const unsigned int scale, const unsigned int rot, const unsigned int point ) const;

    bool orientationNormalized; //true if the orientation is normalized, false otherwise
    bool scaleNormalized; //true if the scale is normalized, false otherwise
    double patternScale; //scaling of the pattern
    int nOctaves; //number of octaves
    bool extAll; // true if all pairs need to be extracted for pairs selection

    double patternScale0;
    int nOctaves0;
    vector<int> selectedPairs0;

    struct PatternPoint
    {
        float x; // x coordinate relative to center
        float y; // x coordinate relative to center
        float sigma; // Gaussian smoothing sigma
    };

    struct DescriptionPair
    {
        uchar i; // index of the first point
        uchar j; // index of the second point
    };

    struct OrientationPair
    {
        uchar i; // index of the first point
        uchar j; // index of the second point
        int weight_dx; // dx/(norm_sq))*4096
        int weight_dy; // dy/(norm_sq))*4096
    };

    vector<PatternPoint> patternLookup; // look-up table for the pattern points (position+sigma of all points at all scales and orientation)
    int patternSizes[NB_SCALES]; // size of the pattern at a specific scale (used to check if a point is within image boundaries)
    DescriptionPair descriptionPairs[NB_PAIRS];
    OrientationPair orientationPairs[NB_ORIENPAIRS];
};


/*!
 Maximal Stable Extremal Regions class.

 The class implements MSER algorithm introduced by J. Matas.
 Unlike SIFT, SURF and many other detectors in OpenCV, this is salient region detector,
 not the salient point detector.

 It returns the regions, each of those is encoded as a contour.
*/
class CV_EXPORTS_W MSER : public FeatureDetector
{
public:
    //! the full constructor
    CV_WRAP explicit MSER( int _delta=5, int _min_area=60, int _max_area=14400,
          double _max_variation=0.25, double _min_diversity=.2,
          int _max_evolution=200, double _area_threshold=1.01,
          double _min_margin=0.003, int _edge_blur_size=5 );

    //! the operator that extracts the MSERs from the image or the specific part of it
    CV_WRAP_AS(detect) void operator()( const Mat& image, CV_OUT vector<vector<Point> >& msers,
                                        const Mat& mask=Mat() ) const;
    AlgorithmInfo* info() const;

protected:
    void detectImpl( const Mat& image, vector<KeyPoint>& keypoints, const Mat& mask=Mat() ) const;

    int delta;
    int minArea;
    int maxArea;
    double maxVariation;
    double minDiversity;
    int maxEvolution;
    double areaThreshold;
    double minMargin;
    int edgeBlurSize;
};

typedef MSER MserFeatureDetector;

/*!
 The "Star" Detector.

 The class implements the keypoint detector introduced by K. Konolige.
*/
class CV_EXPORTS_W StarDetector : public FeatureDetector
{
public:
    //! the full constructor
    CV_WRAP StarDetector(int _maxSize=45, int _responseThreshold=30,
                 int _lineThresholdProjected=10,
                 int _lineThresholdBinarized=8,
                 int _suppressNonmaxSize=5);

    //! finds the keypoints in the image
    CV_WRAP_AS(detect) void operator()(const Mat& image,
                CV_OUT vector<KeyPoint>& keypoints) const;

    AlgorithmInfo* info() const;

protected:
    void detectImpl( const Mat& image, vector<KeyPoint>& keypoints, const Mat& mask=Mat() ) const;

    int maxSize;
    int responseThreshold;
    int lineThresholdProjected;
    int lineThresholdBinarized;
    int suppressNonmaxSize;
};

//! detects corners using FAST algorithm by E. Rosten
CV_EXPORTS void FAST( InputArray image, CV_OUT vector<KeyPoint>& keypoints,
                      int threshold, bool nonmaxSupression=true );

CV_EXPORTS void FASTX( InputArray image, CV_OUT vector<KeyPoint>& keypoints,
                      int threshold, bool nonmaxSupression, int type );

class CV_EXPORTS_W FastFeatureDetector : public FeatureDetector
{
public:

    enum
    { // Define it in old class to simplify migration to 2.5
      TYPE_5_8 = 0, TYPE_7_12 = 1, TYPE_9_16 = 2
    };

    CV_WRAP FastFeatureDetector( int threshold=10, bool nonmaxSuppression=true );
    AlgorithmInfo* info() const;

protected:
    virtual void detectImpl( const Mat& image, vector<KeyPoint>& keypoints, const Mat& mask=Mat() ) const;

    int threshold;
    bool nonmaxSuppression;
};


class CV_EXPORTS GFTTDetector : public FeatureDetector
{
public:
    GFTTDetector( int maxCorners=1000, double qualityLevel=0.01, double minDistance=1,
                  int blockSize=3, bool useHarrisDetector=false, double k=0.04 );
    AlgorithmInfo* info() const;

protected:
    virtual void detectImpl( const Mat& image, vector<KeyPoint>& keypoints, const Mat& mask=Mat() ) const;

    int nfeatures;
    double qualityLevel;
    double minDistance;
    int blockSize;
    bool useHarrisDetector;
    double k;
};

typedef GFTTDetector GoodFeaturesToTrackDetector;
typedef StarDetector StarFeatureDetector;

class CV_EXPORTS_W SimpleBlobDetector : public FeatureDetector
{
public:
  struct CV_EXPORTS_W_SIMPLE Params
  {
      CV_WRAP Params();
      CV_PROP_RW float thresholdStep;
      CV_PROP_RW float minThreshold;
      CV_PROP_RW float maxThreshold;
      CV_PROP_RW size_t minRepeatability;
      CV_PROP_RW float minDistBetweenBlobs;

      CV_PROP_RW bool filterByColor;
      CV_PROP_RW uchar blobColor;

      CV_PROP_RW bool filterByArea;
      CV_PROP_RW float minArea, maxArea;

      CV_PROP_RW bool filterByCircularity;
      CV_PROP_RW float minCircularity, maxCircularity;

      CV_PROP_RW bool filterByInertia;
      CV_PROP_RW float minInertiaRatio, maxInertiaRatio;

      CV_PROP_RW bool filterByConvexity;
      CV_PROP_RW float minConvexity, maxConvexity;

      void read( const FileNode& fn );
      void write( FileStorage& fs ) const;
  };

  CV_WRAP SimpleBlobDetector(const SimpleBlobDetector::Params &parameters = SimpleBlobDetector::Params());

  virtual void read( const FileNode& fn );
  virtual void write( FileStorage& fs ) const;

protected:
  struct CV_EXPORTS Center
  {
      Point2d location;
      double radius;
      double confidence;
  };

  virtual void detectImpl( const Mat& image, vector<KeyPoint>& keypoints, const Mat& mask=Mat() ) const;
  virtual void findBlobs(const Mat &image, const Mat &binaryImage, vector<Center> &centers) const;

  Params params;
};


class CV_EXPORTS DenseFeatureDetector : public FeatureDetector
{
public:
    explicit DenseFeatureDetector( float initFeatureScale=1.f, int featureScaleLevels=1,
                                   float featureScaleMul=0.1f,
                                   int initXyStep=6, int initImgBound=0,
                                   bool varyXyStepWithScale=true,
                                   bool varyImgBoundWithScale=false );
    AlgorithmInfo* info() const;

protected:
    virtual void detectImpl( const Mat& image, vector<KeyPoint>& keypoints, const Mat& mask=Mat() ) const;

    double initFeatureScale;
    int featureScaleLevels;
    double featureScaleMul;

    int initXyStep;
    int initImgBound;

    bool varyXyStepWithScale;
    bool varyImgBoundWithScale;
};

/*
 * Adapts a detector to partition the source image into a grid and detect
 * points in each cell.
 */
class CV_EXPORTS_W GridAdaptedFeatureDetector : public FeatureDetector
{
public:
    /*
     * detector            Detector that will be adapted.
     * maxTotalKeypoints   Maximum count of keypoints detected on the image. Only the strongest keypoints
     *                      will be keeped.
     * gridRows            Grid rows count.
     * gridCols            Grid column count.
     */
    CV_WRAP GridAdaptedFeatureDetector( const Ptr<FeatureDetector>& detector=0,
                                        int maxTotalKeypoints=1000,
                                        int gridRows=4, int gridCols=4 );

    // TODO implement read/write
    virtual bool empty() const;

    AlgorithmInfo* info() const;

protected:
    virtual void detectImpl( const Mat& image, vector<KeyPoint>& keypoints, const Mat& mask=Mat() ) const;

    Ptr<FeatureDetector> detector;
    int maxTotalKeypoints;
    int gridRows;
    int gridCols;
};

/*
 * Adapts a detector to detect points over multiple levels of a Gaussian
 * pyramid. Useful for detectors that are not inherently scaled.
 */
class CV_EXPORTS_W PyramidAdaptedFeatureDetector : public FeatureDetector
{
public:
    // maxLevel - The 0-based index of the last pyramid layer
    CV_WRAP PyramidAdaptedFeatureDetector( const Ptr<FeatureDetector>& detector, int maxLevel=2 );

    // TODO implement read/write
    virtual bool empty() const;

protected:
    virtual void detectImpl( const Mat& image, vector<KeyPoint>& keypoints, const Mat& mask=Mat() ) const;

    Ptr<FeatureDetector> detector;
    int maxLevel;
};

/** \brief A feature detector parameter adjuster, this is used by the DynamicAdaptedFeatureDetector
 *  and is a wrapper for FeatureDetector that allow them to be adjusted after a detection
 */
class CV_EXPORTS AdjusterAdapter: public FeatureDetector
{
public:
    /** pure virtual interface
     */
    virtual ~AdjusterAdapter() {}
    /** too few features were detected so, adjust the detector params accordingly
     * \param min the minimum number of desired features
     * \param n_detected the number previously detected
     */
    virtual void tooFew(int min, int n_detected) = 0;
    /** too many features were detected so, adjust the detector params accordingly
     * \param max the maximum number of desired features
     * \param n_detected the number previously detected
     */
    virtual void tooMany(int max, int n_detected) = 0;
    /** are params maxed out or still valid?
     * \return false if the parameters can't be adjusted any more
     */
    virtual bool good() const = 0;

    virtual Ptr<AdjusterAdapter> clone() const = 0;

    static Ptr<AdjusterAdapter> create( const string& detectorType );
};
/** \brief an adaptively adjusting detector that iteratively detects until the desired number
 * of features are detected.
 *  Beware that this is not thread safe - as the adjustment of parameters breaks the const
 *  of the detection routine...
 *  /TODO Make this const correct and thread safe
 *
 *  sample usage:
 //will create a detector that attempts to find 100 - 110 FAST Keypoints, and will at most run
 //FAST feature detection 10 times until that number of keypoints are found
 Ptr<FeatureDetector> detector(new DynamicAdaptedFeatureDetector(new FastAdjuster(20,true),100, 110, 10));

 */
class CV_EXPORTS DynamicAdaptedFeatureDetector: public FeatureDetector
{
public:

    /** \param adjuster an AdjusterAdapter that will do the detection and parameter adjustment
     *  \param max_features the maximum desired number of features
     *  \param max_iters the maximum number of times to try to adjust the feature detector params
     *          for the FastAdjuster this can be high, but with Star or Surf this can get time consuming
     *  \param min_features the minimum desired features
     */
    DynamicAdaptedFeatureDetector( const Ptr<AdjusterAdapter>& adjuster, int min_features=400, int max_features=500, int max_iters=5 );

    virtual bool empty() const;

protected:
    virtual void detectImpl( const Mat& image, vector<KeyPoint>& keypoints, const Mat& mask=Mat() ) const;

private:
    DynamicAdaptedFeatureDetector& operator=(const DynamicAdaptedFeatureDetector&);
    DynamicAdaptedFeatureDetector(const DynamicAdaptedFeatureDetector&);

    int escape_iters_;
    int min_features_, max_features_;
    const Ptr<AdjusterAdapter> adjuster_;
};

/**\brief an adjust for the FAST detector. This will basically decrement or increment the
 * threshold by 1
 */
class CV_EXPORTS FastAdjuster: public AdjusterAdapter
{
public:
    /**\param init_thresh the initial threshold to start with, default = 20
     * \param nonmax whether to use non max or not for fast feature detection
     */
    FastAdjuster(int init_thresh=20, bool nonmax=true, int min_thresh=1, int max_thresh=200);

    virtual void tooFew(int minv, int n_detected);
    virtual void tooMany(int maxv, int n_detected);
    virtual bool good() const;

    virtual Ptr<AdjusterAdapter> clone() const;

protected:
    virtual void detectImpl( const Mat& image, vector<KeyPoint>& keypoints, const Mat& mask=Mat() ) const;

    int thresh_;
    bool nonmax_;
    int init_thresh_, min_thresh_, max_thresh_;
};


/** An adjuster for StarFeatureDetector, this one adjusts the responseThreshold for now
 * TODO find a faster way to converge the parameters for Star - use CvStarDetectorParams
 */
class CV_EXPORTS StarAdjuster: public AdjusterAdapter
{
public:
    StarAdjuster(double initial_thresh=30.0, double min_thresh=2., double max_thresh=200.);

    virtual void tooFew(int minv, int n_detected);
    virtual void tooMany(int maxv, int n_detected);
    virtual bool good() const;

    virtual Ptr<AdjusterAdapter> clone() const;

protected:
    virtual void detectImpl( const Mat& image, vector<KeyPoint>& keypoints, const Mat& mask=Mat() ) const;

    double thresh_, init_thresh_, min_thresh_, max_thresh_;
};

class CV_EXPORTS SurfAdjuster: public AdjusterAdapter
{
public:
    SurfAdjuster( double initial_thresh=400.f, double min_thresh=2, double max_thresh=1000 );

    virtual void tooFew(int minv, int n_detected);
    virtual void tooMany(int maxv, int n_detected);
    virtual bool good() const;

    virtual Ptr<AdjusterAdapter> clone() const;

protected:
    virtual void detectImpl( const Mat& image, vector<KeyPoint>& keypoints, const Mat& mask=Mat() ) const;

    double thresh_, init_thresh_, min_thresh_, max_thresh_;
};

CV_EXPORTS Mat windowedMatchingMask( const vector<KeyPoint>& keypoints1, const vector<KeyPoint>& keypoints2,
                                     float maxDeltaX, float maxDeltaY );



/*
 * OpponentColorDescriptorExtractor
 *
 * Adapts a descriptor extractor to compute descripors in Opponent Color Space
 * (refer to van de Sande et al., CGIV 2008 "Color Descriptors for Object Category Recognition").
 * Input RGB image is transformed in Opponent Color Space. Then unadapted descriptor extractor
 * (set in constructor) computes descriptors on each of the three channel and concatenate
 * them into a single color descriptor.
 */
class CV_EXPORTS OpponentColorDescriptorExtractor : public DescriptorExtractor
{
public:
    OpponentColorDescriptorExtractor( const Ptr<DescriptorExtractor>& descriptorExtractor );

    virtual void read( const FileNode& );
    virtual void write( FileStorage& ) const;

    virtual int descriptorSize() const;
    virtual int descriptorType() const;

    virtual bool empty() const;

protected:
    virtual void computeImpl( const Mat& image, vector<KeyPoint>& keypoints, Mat& descriptors ) const;

    Ptr<DescriptorExtractor> descriptorExtractor;
};

/*
 * BRIEF Descriptor
 */
class CV_EXPORTS BriefDescriptorExtractor : public DescriptorExtractor
{
public:
    static const int PATCH_SIZE = 48;
    static const int KERNEL_SIZE = 9;

    // bytes is a length of descriptor in bytes. It can be equal 16, 32 or 64 bytes.
    BriefDescriptorExtractor( int bytes = 32 );

    virtual void read( const FileNode& );
    virtual void write( FileStorage& ) const;

    virtual int descriptorSize() const;
    virtual int descriptorType() const;

    /// @todo read and write for brief

    AlgorithmInfo* info() const;

protected:
    virtual void computeImpl(const Mat& image, vector<KeyPoint>& keypoints, Mat& descriptors) const;

    typedef void(*PixelTestFn)(const Mat&, const vector<KeyPoint>&, Mat&);

    int bytes_;
    PixelTestFn test_fn_;
};


/****************************************************************************************\
*                                      Distance                                          *
\****************************************************************************************/

template<typename T>
struct CV_EXPORTS Accumulator
{
    typedef T Type;
};

template<> struct Accumulator<unsigned char>  { typedef float Type; };
template<> struct Accumulator<unsigned short> { typedef float Type; };
template<> struct Accumulator<char>   { typedef float Type; };
template<> struct Accumulator<short>  { typedef float Type; };

/*
 * Squared Euclidean distance functor
 */
template<class T>
struct CV_EXPORTS SL2
{
    enum { normType = NORM_L2SQR };
    typedef T ValueType;
    typedef typename Accumulator<T>::Type ResultType;

    ResultType operator()( const T* a, const T* b, int size ) const
    {
        return normL2Sqr<ValueType, ResultType>(a, b, size);
    }
};

/*
 * Euclidean distance functor
 */
template<class T>
struct CV_EXPORTS L2
{
    enum { normType = NORM_L2 };
    typedef T ValueType;
    typedef typename Accumulator<T>::Type ResultType;

    ResultType operator()( const T* a, const T* b, int size ) const
    {
        return (ResultType)sqrt((double)normL2Sqr<ValueType, ResultType>(a, b, size));
    }
};

/*
 * Manhattan distance (city block distance) functor
 */
template<class T>
struct CV_EXPORTS L1
{
    enum { normType = NORM_L1 };
    typedef T ValueType;
    typedef typename Accumulator<T>::Type ResultType;

    ResultType operator()( const T* a, const T* b, int size ) const
    {
        return normL1<ValueType, ResultType>(a, b, size);
    }
};

/*
 * Hamming distance functor - counts the bit differences between two strings - useful for the Brief descriptor
 * bit count of A exclusive XOR'ed with B
 */
struct CV_EXPORTS Hamming
{
    enum { normType = NORM_HAMMING };
    typedef unsigned char ValueType;
    typedef int ResultType;

    /** this will count the bits in a ^ b
     */
    ResultType operator()( const unsigned char* a, const unsigned char* b, int size ) const
    {
        return normHamming(a, b, size);
    }
};

typedef Hamming HammingLUT;

template<int cellsize> struct CV_EXPORTS HammingMultilevel
{
    enum { normType = NORM_HAMMING + (cellsize>1) };
    typedef unsigned char ValueType;
    typedef int ResultType;

    ResultType operator()( const unsigned char* a, const unsigned char* b, int size ) const
    {
        return normHamming(a, b, size, cellsize);
    }
};

/****************************************************************************************\
*                                      DMatch                                            *
\****************************************************************************************/
/*
 * Struct for matching: query descriptor index, train descriptor index, train image index and distance between descriptors.
 */
struct CV_EXPORTS_W_SIMPLE DMatch
{
    CV_WRAP DMatch() : queryIdx(-1), trainIdx(-1), imgIdx(-1), distance(FLT_MAX) {}
    CV_WRAP DMatch( int _queryIdx, int _trainIdx, float _distance ) :
            queryIdx(_queryIdx), trainIdx(_trainIdx), imgIdx(-1), distance(_distance) {}
    CV_WRAP DMatch( int _queryIdx, int _trainIdx, int _imgIdx, float _distance ) :
            queryIdx(_queryIdx), trainIdx(_trainIdx), imgIdx(_imgIdx), distance(_distance) {}

    CV_PROP_RW int queryIdx; // query descriptor index
    CV_PROP_RW int trainIdx; // train descriptor index
    CV_PROP_RW int imgIdx;   // train image index

    CV_PROP_RW float distance;

    // less is better
    bool operator<( const DMatch &m ) const
    {
        return distance < m.distance;
    }
};

/****************************************************************************************\
*                                  DescriptorMatcher                                     *
\****************************************************************************************/
/*
 * Abstract base class for matching two sets of descriptors.
 */
class CV_EXPORTS_W DescriptorMatcher : public Algorithm
{
public:
    virtual ~DescriptorMatcher();

    /*
     * Add descriptors to train descriptor collection.
     * descriptors      Descriptors to add. Each descriptors[i] is a descriptors set from one image.
     */
    CV_WRAP virtual void add( const vector<Mat>& descriptors );
    /*
     * Get train descriptors collection.
     */
    CV_WRAP const vector<Mat>& getTrainDescriptors() const;
    /*
     * Clear train descriptors collection.
     */
    CV_WRAP virtual void clear();

    /*
     * Return true if there are not train descriptors in collection.
     */
    CV_WRAP virtual bool empty() const;
    /*
     * Return true if the matcher supports mask in match methods.
     */
    CV_WRAP virtual bool isMaskSupported() const = 0;

    /*
     * Train matcher (e.g. train flann index).
     * In all methods to match the method train() is run every time before matching.
     * Some descriptor matchers (e.g. BruteForceMatcher) have empty implementation
     * of this method, other matchers really train their inner structures
     * (e.g. FlannBasedMatcher trains flann::Index). So nonempty implementation
     * of train() should check the class object state and do traing/retraining
     * only if the state requires that (e.g. FlannBasedMatcher trains flann::Index
     * if it has not trained yet or if new descriptors have been added to the train
     * collection).
     */
    CV_WRAP virtual void train();
    /*
     * Group of methods to match descriptors from image pair.
     * Method train() is run in this methods.
     */
    // Find one best match for each query descriptor (if mask is empty).
    CV_WRAP void match( const Mat& queryDescriptors, const Mat& trainDescriptors,
                CV_OUT vector<DMatch>& matches, const Mat& mask=Mat() ) const;
    // Find k best matches for each query descriptor (in increasing order of distances).
    // compactResult is used when mask is not empty. If compactResult is false matches
    // vector will have the same size as queryDescriptors rows. If compactResult is true
    // matches vector will not contain matches for fully masked out query descriptors.
    CV_WRAP void knnMatch( const Mat& queryDescriptors, const Mat& trainDescriptors,
                   CV_OUT vector<vector<DMatch> >& matches, int k,
                   const Mat& mask=Mat(), bool compactResult=false ) const;
    // Find best matches for each query descriptor which have distance less than
    // maxDistance (in increasing order of distances).
    void radiusMatch( const Mat& queryDescriptors, const Mat& trainDescriptors,
                      vector<vector<DMatch> >& matches, float maxDistance,
                      const Mat& mask=Mat(), bool compactResult=false ) const;
    /*
     * Group of methods to match descriptors from one image to image set.
     * See description of similar methods for matching image pair above.
     */
    CV_WRAP void match( const Mat& queryDescriptors, CV_OUT vector<DMatch>& matches,
                const vector<Mat>& masks=vector<Mat>() );
    CV_WRAP void knnMatch( const Mat& queryDescriptors, CV_OUT vector<vector<DMatch> >& matches, int k,
           const vector<Mat>& masks=vector<Mat>(), bool compactResult=false );
    void radiusMatch( const Mat& queryDescriptors, vector<vector<DMatch> >& matches, float maxDistance,
                   const vector<Mat>& masks=vector<Mat>(), bool compactResult=false );

    // Reads matcher object from a file node
    virtual void read( const FileNode& );
    // Writes matcher object to a file storage
    virtual void write( FileStorage& ) const;

    // Clone the matcher. If emptyTrainData is false the method create deep copy of the object, i.e. copies
    // both parameters and train data. If emptyTrainData is true the method create object copy with current parameters
    // but with empty train data.
    virtual Ptr<DescriptorMatcher> clone( bool emptyTrainData=false ) const = 0;

    CV_WRAP static Ptr<DescriptorMatcher> create( const string& descriptorMatcherType );
protected:
    /*
     * Class to work with descriptors from several images as with one merged matrix.
     * It is used e.g. in FlannBasedMatcher.
     */
    class CV_EXPORTS DescriptorCollection
    {
    public:
        DescriptorCollection();
        DescriptorCollection( const DescriptorCollection& collection );
        virtual ~DescriptorCollection();

        // Vector of matrices "descriptors" will be merged to one matrix "mergedDescriptors" here.
        void set( const vector<Mat>& descriptors );
        virtual void clear();

        const Mat& getDescriptors() const;
        const Mat getDescriptor( int imgIdx, int localDescIdx ) const;
        const Mat getDescriptor( int globalDescIdx ) const;
        void getLocalIdx( int globalDescIdx, int& imgIdx, int& localDescIdx ) const;

        int size() const;

    protected:
        Mat mergedDescriptors;
        vector<int> startIdxs;
    };

    // In fact the matching is implemented only by the following two methods. These methods suppose
    // that the class object has been trained already. Public match methods call these methods
    // after calling train().
    virtual void knnMatchImpl( const Mat& queryDescriptors, vector<vector<DMatch> >& matches, int k,
           const vector<Mat>& masks=vector<Mat>(), bool compactResult=false ) = 0;
    virtual void radiusMatchImpl( const Mat& queryDescriptors, vector<vector<DMatch> >& matches, float maxDistance,
           const vector<Mat>& masks=vector<Mat>(), bool compactResult=false ) = 0;

    static bool isPossibleMatch( const Mat& mask, int queryIdx, int trainIdx );
    static bool isMaskedOut( const vector<Mat>& masks, int queryIdx );

    static Mat clone_op( Mat m ) { return m.clone(); }
    void checkMasks( const vector<Mat>& masks, int queryDescriptorsCount ) const;

    // Collection of descriptors from train images.
    vector<Mat> trainDescCollection;
};

/*
 * Brute-force descriptor matcher.
 *
 * For each descriptor in the first set, this matcher finds the closest
 * descriptor in the second set by trying each one.
 *
 * For efficiency, BruteForceMatcher is templated on the distance metric.
 * For float descriptors, a common choice would be cv::L2<float>.
 */
class CV_EXPORTS_W BFMatcher : public DescriptorMatcher
{
public:
    CV_WRAP BFMatcher( int normType, bool crossCheck=false );
    virtual ~BFMatcher() {}

    virtual bool isMaskSupported() const { return true; }

    virtual Ptr<DescriptorMatcher> clone( bool emptyTrainData=false ) const;

protected:
    virtual void knnMatchImpl( const Mat& queryDescriptors, vector<vector<DMatch> >& matches, int k,
           const vector<Mat>& masks=vector<Mat>(), bool compactResult=false );
    virtual void radiusMatchImpl( const Mat& queryDescriptors, vector<vector<DMatch> >& matches, float maxDistance,
           const vector<Mat>& masks=vector<Mat>(), bool compactResult=false );

    int normType;
    bool crossCheck;
};


/*
 * Flann based matcher
 */
class CV_EXPORTS_W FlannBasedMatcher : public DescriptorMatcher
{
public:
    CV_WRAP FlannBasedMatcher( const Ptr<flann::IndexParams>& indexParams=new flann::KDTreeIndexParams(),
                       const Ptr<flann::SearchParams>& searchParams=new flann::SearchParams() );

    virtual void add( const vector<Mat>& descriptors );
    virtual void clear();

    // Reads matcher object from a file node
    virtual void read( const FileNode& );
    // Writes matcher object to a file storage
    virtual void write( FileStorage& ) const;

    virtual void train();
    virtual bool isMaskSupported() const;

    virtual Ptr<DescriptorMatcher> clone( bool emptyTrainData=false ) const;

protected:
    static void convertToDMatches( const DescriptorCollection& descriptors,
                                   const Mat& indices, const Mat& distances,
                                   vector<vector<DMatch> >& matches );

    virtual void knnMatchImpl( const Mat& queryDescriptors, vector<vector<DMatch> >& matches, int k,
                   const vector<Mat>& masks=vector<Mat>(), bool compactResult=false );
    virtual void radiusMatchImpl( const Mat& queryDescriptors, vector<vector<DMatch> >& matches, float maxDistance,
                   const vector<Mat>& masks=vector<Mat>(), bool compactResult=false );

    Ptr<flann::IndexParams> indexParams;
    Ptr<flann::SearchParams> searchParams;
    Ptr<flann::Index> flannIndex;

    DescriptorCollection mergedDescriptors;
    int addedDescCount;
};

/****************************************************************************************\
*                                GenericDescriptorMatcher                                *
\****************************************************************************************/
/*
 *   Abstract interface for a keypoint descriptor and matcher
 */
class GenericDescriptorMatcher;
typedef GenericDescriptorMatcher GenericDescriptorMatch;

class CV_EXPORTS GenericDescriptorMatcher
{
public:
    GenericDescriptorMatcher();
    virtual ~GenericDescriptorMatcher();

    /*
     * Add train collection: images and keypoints from them.
     * images       A set of train images.
     * ketpoints    Keypoint collection that have been detected on train images.
     *
     * Keypoints for which a descriptor cannot be computed are removed. Such keypoints
     * must be filtered in this method befor adding keypoints to train collection "trainPointCollection".
     * If inheritor class need perform such prefiltering the method add() must be overloaded.
     * In the other class methods programmer has access to the train keypoints by a constant link.
     */
    virtual void add( const vector<Mat>& images,
                      vector<vector<KeyPoint> >& keypoints );

    const vector<Mat>& getTrainImages() const;
    const vector<vector<KeyPoint> >& getTrainKeypoints() const;

    /*
     * Clear images and keypoints storing in train collection.
     */
    virtual void clear();
    /*
     * Returns true if matcher supports mask to match descriptors.
     */
    virtual bool isMaskSupported() = 0;
    /*
     * Train some inner structures (e.g. flann index or decision trees).
     * train() methods is run every time in matching methods. So the method implementation
     * should has a check whether these inner structures need be trained/retrained or not.
     */
    virtual void train();

    /*
     * Classifies query keypoints.
     * queryImage    The query image
     * queryKeypoints   Keypoints from the query image
     * trainImage    The train image
     * trainKeypoints   Keypoints from the train image
     */
    // Classify keypoints from query image under one train image.
    void classify( const Mat& queryImage, vector<KeyPoint>& queryKeypoints,
                           const Mat& trainImage, vector<KeyPoint>& trainKeypoints ) const;
    // Classify keypoints from query image under train image collection.
    void classify( const Mat& queryImage, vector<KeyPoint>& queryKeypoints );

    /*
     * Group of methods to match keypoints from image pair.
     * Keypoints for which a descriptor cannot be computed are removed.
     * train() method is called here.
     */
    // Find one best match for each query descriptor (if mask is empty).
    void match( const Mat& queryImage, vector<KeyPoint>& queryKeypoints,
                const Mat& trainImage, vector<KeyPoint>& trainKeypoints,
                vector<DMatch>& matches, const Mat& mask=Mat() ) const;
    // Find k best matches for each query keypoint (in increasing order of distances).
    // compactResult is used when mask is not empty. If compactResult is false matches
    // vector will have the same size as queryDescriptors rows.
    // If compactResult is true matches vector will not contain matches for fully masked out query descriptors.
    void knnMatch( const Mat& queryImage, vector<KeyPoint>& queryKeypoints,
                   const Mat& trainImage, vector<KeyPoint>& trainKeypoints,
                   vector<vector<DMatch> >& matches, int k,
                   const Mat& mask=Mat(), bool compactResult=false ) const;
    // Find best matches for each query descriptor which have distance less than maxDistance (in increasing order of distances).
    void radiusMatch( const Mat& queryImage, vector<KeyPoint>& queryKeypoints,
                      const Mat& trainImage, vector<KeyPoint>& trainKeypoints,
                      vector<vector<DMatch> >& matches, float maxDistance,
                      const Mat& mask=Mat(), bool compactResult=false ) const;
    /*
     * Group of methods to match keypoints from one image to image set.
     * See description of similar methods for matching image pair above.
     */
    void match( const Mat& queryImage, vector<KeyPoint>& queryKeypoints,
                vector<DMatch>& matches, const vector<Mat>& masks=vector<Mat>() );
    void knnMatch( const Mat& queryImage, vector<KeyPoint>& queryKeypoints,
                   vector<vector<DMatch> >& matches, int k,
                   const vector<Mat>& masks=vector<Mat>(), bool compactResult=false );
    void radiusMatch( const Mat& queryImage, vector<KeyPoint>& queryKeypoints,
                      vector<vector<DMatch> >& matches, float maxDistance,
                      const vector<Mat>& masks=vector<Mat>(), bool compactResult=false );

    // Reads matcher object from a file node
    virtual void read( const FileNode& fn );
    // Writes matcher object to a file storage
    virtual void write( FileStorage& fs ) const;

    // Return true if matching object is empty (e.g. feature detector or descriptor matcher are empty)
    virtual bool empty() const;

    // Clone the matcher. If emptyTrainData is false the method create deep copy of the object, i.e. copies
    // both parameters and train data. If emptyTrainData is true the method create object copy with current parameters
    // but with empty train data.
    virtual Ptr<GenericDescriptorMatcher> clone( bool emptyTrainData=false ) const = 0;

    static Ptr<GenericDescriptorMatcher> create( const string& genericDescritptorMatcherType,
                                                 const string &paramsFilename=string() );

protected:
    // In fact the matching is implemented only by the following two methods. These methods suppose
    // that the class object has been trained already. Public match methods call these methods
    // after calling train().
    virtual void knnMatchImpl( const Mat& queryImage, vector<KeyPoint>& queryKeypoints,
                               vector<vector<DMatch> >& matches, int k,
                               const vector<Mat>& masks, bool compactResult ) = 0;
    virtual void radiusMatchImpl( const Mat& queryImage, vector<KeyPoint>& queryKeypoints,
                                  vector<vector<DMatch> >& matches, float maxDistance,
                                  const vector<Mat>& masks, bool compactResult ) = 0;
    /*
     * A storage for sets of keypoints together with corresponding images and class IDs
     */
    class CV_EXPORTS KeyPointCollection
    {
    public:
        KeyPointCollection();
        KeyPointCollection( const KeyPointCollection& collection );
        void add( const vector<Mat>& images, const vector<vector<KeyPoint> >& keypoints );
        void clear();

        // Returns the total number of keypoints in the collection
        size_t keypointCount() const;
        size_t imageCount() const;

        const vector<vector<KeyPoint> >& getKeypoints() const;
        const vector<KeyPoint>& getKeypoints( int imgIdx ) const;
        const KeyPoint& getKeyPoint( int imgIdx, int localPointIdx ) const;
        const KeyPoint& getKeyPoint( int globalPointIdx ) const;
        void getLocalIdx( int globalPointIdx, int& imgIdx, int& localPointIdx ) const;

        const vector<Mat>& getImages() const;
        const Mat& getImage( int imgIdx ) const;

    protected:
        int pointCount;

        vector<Mat> images;
        vector<vector<KeyPoint> > keypoints;
        // global indices of the first points in each image, startIndices.size() = keypoints.size()
        vector<int> startIndices;

    private:
        static Mat clone_op( Mat m ) { return m.clone(); }
    };

    KeyPointCollection trainPointCollection;
};


/****************************************************************************************\
*                                VectorDescriptorMatcher                                 *
\****************************************************************************************/

/*
 *  A class used for matching descriptors that can be described as vectors in a finite-dimensional space
 */
class VectorDescriptorMatcher;
typedef VectorDescriptorMatcher VectorDescriptorMatch;

class CV_EXPORTS VectorDescriptorMatcher : public GenericDescriptorMatcher
{
public:
    VectorDescriptorMatcher( const Ptr<DescriptorExtractor>& extractor, const Ptr<DescriptorMatcher>& matcher );
    virtual ~VectorDescriptorMatcher();

    virtual void add( const vector<Mat>& imgCollection,
                      vector<vector<KeyPoint> >& pointCollection );

    virtual void clear();

    virtual void train();

    virtual bool isMaskSupported();

    virtual void read( const FileNode& fn );
    virtual void write( FileStorage& fs ) const;
    virtual bool empty() const;

    virtual Ptr<GenericDescriptorMatcher> clone( bool emptyTrainData=false ) const;

protected:
    virtual void knnMatchImpl( const Mat& queryImage, vector<KeyPoint>& queryKeypoints,
                               vector<vector<DMatch> >& matches, int k,
                               const vector<Mat>& masks, bool compactResult );
    virtual void radiusMatchImpl( const Mat& queryImage, vector<KeyPoint>& queryKeypoints,
                                  vector<vector<DMatch> >& matches, float maxDistance,
                                  const vector<Mat>& masks, bool compactResult );

    Ptr<DescriptorExtractor> extractor;
    Ptr<DescriptorMatcher> matcher;
};

/****************************************************************************************\
*                                   Drawing functions                                    *
\****************************************************************************************/
struct CV_EXPORTS DrawMatchesFlags
{
    enum{ DEFAULT = 0, // Output image matrix will be created (Mat::create),
                       // i.e. existing memory of output image may be reused.
                       // Two source image, matches and single keypoints will be drawn.
                       // For each keypoint only the center point will be drawn (without
                       // the circle around keypoint with keypoint size and orientation).
          DRAW_OVER_OUTIMG = 1, // Output image matrix will not be created (Mat::create).
                                // Matches will be drawn on existing content of output image.
          NOT_DRAW_SINGLE_POINTS = 2, // Single keypoints will not be drawn.
          DRAW_RICH_KEYPOINTS = 4 // For each keypoint the circle around keypoint with keypoint size and
                                  // orientation will be drawn.
        };
};

// Draw keypoints.
CV_EXPORTS_W void drawKeypoints( const Mat& image, const vector<KeyPoint>& keypoints, CV_OUT Mat& outImage,
                               const Scalar& color=Scalar::all(-1), int flags=DrawMatchesFlags::DEFAULT );

// Draws matches of keypints from two images on output image.
CV_EXPORTS void drawMatches( const Mat& img1, const vector<KeyPoint>& keypoints1,
                             const Mat& img2, const vector<KeyPoint>& keypoints2,
                             const vector<DMatch>& matches1to2, Mat& outImg,
                             const Scalar& matchColor=Scalar::all(-1), const Scalar& singlePointColor=Scalar::all(-1),
                             const vector<char>& matchesMask=vector<char>(), int flags=DrawMatchesFlags::DEFAULT );

CV_EXPORTS void drawMatches( const Mat& img1, const vector<KeyPoint>& keypoints1,
                             const Mat& img2, const vector<KeyPoint>& keypoints2,
                             const vector<vector<DMatch> >& matches1to2, Mat& outImg,
                             const Scalar& matchColor=Scalar::all(-1), const Scalar& singlePointColor=Scalar::all(-1),
                             const vector<vector<char> >& matchesMask=vector<vector<char> >(), int flags=DrawMatchesFlags::DEFAULT );

/****************************************************************************************\
*   Functions to evaluate the feature detectors and [generic] descriptor extractors      *
\****************************************************************************************/

CV_EXPORTS void evaluateFeatureDetector( const Mat& img1, const Mat& img2, const Mat& H1to2,
                                         vector<KeyPoint>* keypoints1, vector<KeyPoint>* keypoints2,
                                         float& repeatability, int& correspCount,
                                         const Ptr<FeatureDetector>& fdetector=Ptr<FeatureDetector>() );

CV_EXPORTS void computeRecallPrecisionCurve( const vector<vector<DMatch> >& matches1to2,
                                             const vector<vector<uchar> >& correctMatches1to2Mask,
                                             vector<Point2f>& recallPrecisionCurve );

CV_EXPORTS float getRecall( const vector<Point2f>& recallPrecisionCurve, float l_precision );
CV_EXPORTS int getNearestPoint( const vector<Point2f>& recallPrecisionCurve, float l_precision );

CV_EXPORTS void evaluateGenericDescriptorMatcher( const Mat& img1, const Mat& img2, const Mat& H1to2,
                                                  vector<KeyPoint>& keypoints1, vector<KeyPoint>& keypoints2,
                                                  vector<vector<DMatch> >* matches1to2, vector<vector<uchar> >* correctMatches1to2Mask,
                                                  vector<Point2f>& recallPrecisionCurve,
                                                  const Ptr<GenericDescriptorMatcher>& dmatch=Ptr<GenericDescriptorMatcher>() );


/****************************************************************************************\
*                                     Bag of visual words                                *
\****************************************************************************************/
/*
 * Abstract base class for training of a 'bag of visual words' vocabulary from a set of descriptors
 */
class CV_EXPORTS BOWTrainer
{
public:
    BOWTrainer();
    virtual ~BOWTrainer();

    void add( const Mat& descriptors );
    const vector<Mat>& getDescriptors() const;
    int descripotorsCount() const;

    virtual void clear();

    /*
     * Train visual words vocabulary, that is cluster training descriptors and
     * compute cluster centers.
     * Returns cluster centers.
     *
     * descriptors      Training descriptors computed on images keypoints.
     */
    virtual Mat cluster() const = 0;
    virtual Mat cluster( const Mat& descriptors ) const = 0;

protected:
    vector<Mat> descriptors;
    int size;
};

/*
 * This is BOWTrainer using cv::kmeans to get vocabulary.
 */
class CV_EXPORTS BOWKMeansTrainer : public BOWTrainer
{
public:
    BOWKMeansTrainer( int clusterCount, const TermCriteria& termcrit=TermCriteria(),
                      int attempts=3, int flags=KMEANS_PP_CENTERS );
    virtual ~BOWKMeansTrainer();

    // Returns trained vocabulary (i.e. cluster centers).
    virtual Mat cluster() const;
    virtual Mat cluster( const Mat& descriptors ) const;

protected:

    int clusterCount;
    TermCriteria termcrit;
    int attempts;
    int flags;
};

/*
 * Class to compute image descriptor using bag of visual words.
 */
class CV_EXPORTS BOWImgDescriptorExtractor
{
public:
    BOWImgDescriptorExtractor( const Ptr<DescriptorExtractor>& dextractor,
                               const Ptr<DescriptorMatcher>& dmatcher );
    virtual ~BOWImgDescriptorExtractor();

    void setVocabulary( const Mat& vocabulary );
    const Mat& getVocabulary() const;
    void compute( const Mat& image, vector<KeyPoint>& keypoints, Mat& imgDescriptor,
                  vector<vector<int> >* pointIdxsOfClusters=0, Mat* descriptors=0 );
    // compute() is not constant because DescriptorMatcher::match is not constant

    int descriptorSize() const;
    int descriptorType() const;

protected:
    Mat vocabulary;
    Ptr<DescriptorExtractor> dextractor;
    Ptr<DescriptorMatcher> dmatcher;
};

} /* namespace cv */

#endif /* __cplusplus */

#endif

/* End of file. */<|MERGE_RESOLUTION|>--- conflicted
+++ resolved
@@ -267,8 +267,6 @@
     CV_WRAP static Ptr<Feature2D> create( const string& name );
 };
 
-<<<<<<< HEAD
-=======
 /*!
   BRISK implementation
 */
@@ -360,7 +358,6 @@
     static const float basicSize_;
 };
 
->>>>>>> f4e33ea0
 
 /*!
  ORB implementation.
@@ -371,13 +368,8 @@
     // the size of the signature in bytes
     enum { kBytes = 32, HARRIS_SCORE=0, FAST_SCORE=1 };
 
-<<<<<<< HEAD
-    explicit ORB(int nfeatures = 500, float scaleFactor = 1.2f, int nlevels = 8, int edgeThreshold = 31,
-                 int firstLevel = 0, int WTA_K=2, int scoreType=HARRIS_SCORE, int patchSize=31 );
-=======
     CV_WRAP explicit ORB(int nfeatures = 500, float scaleFactor = 1.2f, int nlevels = 8, int edgeThreshold = 31,
         int firstLevel = 0, int WTA_K=2, int scoreType=ORB::HARRIS_SCORE, int patchSize=31 );
->>>>>>> f4e33ea0
 
     // returns the descriptor size in bytes
     int descriptorSize() const;
