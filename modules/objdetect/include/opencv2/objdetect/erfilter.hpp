/*M///////////////////////////////////////////////////////////////////////////////////////
//
//  IMPORTANT: READ BEFORE DOWNLOADING, COPYING, INSTALLING OR USING.
//
//  By downloading, copying, installing or using the software you agree to this license.
//  If you do not agree to this license, do not download, install,
//  copy or use the software.
//
//
//                          License Agreement
//                For Open Source Computer Vision Library
//
// Copyright (C) 2000-2008, Intel Corporation, all rights reserved.
// Copyright (C) 2009, Willow Garage Inc., all rights reserved.
// Copyright (C) 2013, OpenCV Foundation, all rights reserved.
// Third party copyrights are property of their respective owners.
//
// Redistribution and use in source and binary forms, with or without modification,
// are permitted provided that the following conditions are met:
//
//   * Redistribution's of source code must retain the above copyright notice,
//     this list of conditions and the following disclaimer.
//
//   * Redistribution's in binary form must reproduce the above copyright notice,
//     this list of conditions and the following disclaimer in the documentation
//     and/or other materials provided with the distribution.
//
//   * The name of the copyright holders may not be used to endorse or promote products
//     derived from this software without specific prior written permission.
//
// This software is provided by the copyright holders and contributors "as is" and
// any express or implied warranties, including, but not limited to, the implied
// warranties of merchantability and fitness for a particular purpose are disclaimed.
// In no event shall the Intel Corporation or contributors be liable for any direct,
// indirect, incidental, special, exemplary, or consequential damages
// (including, but not limited to, procurement of substitute goods or services;
// loss of use, data, or profits; or business interruption) however caused
// and on any theory of liability, whether in contract, strict liability,
// or tort (including negligence or otherwise) arising in any way out of
// the use of this software, even if advised of the possibility of such damage.
//
//M*/

#ifndef __OPENCV_OBJDETECT_ERFILTER_HPP__
#define __OPENCV_OBJDETECT_ERFILTER_HPP__

#include "opencv2/core.hpp"
#include <vector>
#include <deque>

namespace cv
{

/*!
    Extremal Region Stat structure

    The ERStat structure represents a class-specific Extremal Region (ER).

    An ER is a 4-connected set of pixels with all its grey-level values smaller than the values
    in its outer boundary. A class-specific ER is selected (using a classifier) from all the ER's
    in the component tree of the image.
*/
struct CV_EXPORTS ERStat
{
public:
    //! Constructor
    explicit ERStat(int level = 256, int pixel = 0, int x = 0, int y = 0);
    //! Destructor
    ~ERStat(){};

    //! seed point and the threshold (max grey-level value)
    int pixel;
    int level;

    //! incrementally computable features
    int area;
    int perimeter;
    int euler;                 //!< euler number
    Rect rect;
    double raw_moments[2];     //!< order 1 raw moments to derive the centroid
    double central_moments[3]; //!< order 2 central moments to construct the covariance matrix
    std::deque<int> *crossings;//!< horizontal crossings
    float med_crossings;       //!< median of the crossings at three different height levels

    //! 2nd stage features
    float hole_area_ratio;
    float convex_hull_ratio;
    float num_inflexion_points;

    // TODO Other features can be added (average color, standard deviation, and such)


    // TODO shall we include the pixel list whenever available (i.e. after 2nd stage) ?
    std::vector<int> *pixels;

    //! probability that the ER belongs to the class we are looking for
    double probability;

    //! pointers preserving the tree structure of the component tree
    ERStat* parent;
    ERStat* child;
    ERStat* next;
    ERStat* prev;

    //! wenever the regions is a local maxima of the probability
    bool local_maxima;
    ERStat* max_probability_ancestor;
    ERStat* min_probability_ancestor;
};

/*!
    Base class for 1st and 2nd stages of Neumann and Matas scene text detection algorithms
    Neumann L., Matas J.: Real-Time Scene Text Localization and Recognition, CVPR 2012

    Extracts the component tree (if needed) and filter the extremal regions (ER's) by using a given classifier.
*/
class CV_EXPORTS ERFilter : public Algorithm
{
public:

    //! callback with the classifier is made a class. By doing it we hide SVM, Boost etc.
    class CV_EXPORTS Callback
    {
    public:
        virtual ~Callback(){};
        //! The classifier must return probability measure for the region.
        virtual double eval(const ERStat& stat) = 0; //const = 0; //TODO why cannot use const = 0 here?
    };

    /*!
        the key method. Takes image on input and returns the selected regions in a vector of ERStat
        only distinctive ERs which correspond to characters are selected by a sequential classifier
        \param image   is the input image
        \param regions is output for the first stage, input/output for the second one.
    */
    virtual void run( InputArray image, std::vector<ERStat>& regions ) = 0;


    //! set/get methods to set the algorithm properties,
    virtual void setCallback(const Ptr<ERFilter::Callback>& cb) = 0;
    virtual void setThresholdDelta(int thresholdDelta) = 0;
    virtual void setMinArea(float minArea) = 0;
    virtual void setMaxArea(float maxArea) = 0;
    virtual void setMinProbability(float minProbability) = 0;
    virtual void setMinProbabilityDiff(float minProbabilityDiff) = 0;
    virtual void setNonMaxSuppression(bool nonMaxSuppression) = 0;
    virtual int  getNumRejected() = 0;
};


/*!
    Create an Extremal Region Filter for the 1st stage classifier of N&M algorithm
    Neumann L., Matas J.: Real-Time Scene Text Localization and Recognition, CVPR 2012

    The component tree of the image is extracted by a threshold increased step by step
    from 0 to 255, incrementally computable descriptors (aspect_ratio, compactness,
    number of holes, and number of horizontal crossings) are computed for each ER
    and used as features for a classifier which estimates the class-conditional
    probability P(er|character). The value of P(er|character) is tracked using the inclusion
    relation of ER across all thresholds and only the ERs which correspond to local maximum
    of the probability P(er|character) are selected (if the local maximum of the
    probability is above a global limit pmin and the difference between local maximum and
    local minimum is greater than minProbabilityDiff).

    \param  cb                Callback with the classifier.
                              if omitted tries to load a default classifier from file trained_classifierNM1.xml
    \param  thresholdDelta    Threshold step in subsequent thresholds when extracting the component tree
    \param  minArea           The minimum area (% of image size) allowed for retreived ER's
    \param  minArea           The maximum area (% of image size) allowed for retreived ER's
    \param  minProbability    The minimum probability P(er|character) allowed for retreived ER's
    \param  nonMaxSuppression Whenever non-maximum suppression is done over the branch probabilities
    \param  minProbability    The minimum probability difference between local maxima and local minima ERs
*/
CV_EXPORTS Ptr<ERFilter> createERFilterNM1(const Ptr<ERFilter::Callback>& cb = Ptr<ERFilter::Callback>(),
<<<<<<< HEAD
                                                  int thresholdDelta = 1, float minArea = 0.000025,
                                                  float maxArea = 0.13, float minProbability = 0.2,
=======
                                                  int thresholdDelta = 1, float minArea = 0.00025,
                                                  float maxArea = 0.13, float minProbability = 0.4,
>>>>>>> 77a2529e
                                                  bool nonMaxSuppression = true,
                                                  float minProbabilityDiff = 0.1);

/*!
    Create an Extremal Region Filter for the 2nd stage classifier of N&M algorithm
    Neumann L., Matas J.: Real-Time Scene Text Localization and Recognition, CVPR 2012

    In the second stage, the ERs that passed the first stage are classified into character
    and non-character classes using more informative but also more computationally expensive
    features. The classifier uses all the features calculated in the first stage and the following
    additional features: hole area ratio, convex hull ratio, and number of outer inflexion points.

    \param  cb             Callback with the classifier
                           if omitted tries to load a default classifier from file trained_classifierNM2.xml
    \param  minProbability The minimum probability P(er|character) allowed for retreived ER's
*/
CV_EXPORTS Ptr<ERFilter> createERFilterNM2(const Ptr<ERFilter::Callback>& cb = Ptr<ERFilter::Callback>(),
<<<<<<< HEAD
                                                  float minProbability = 0.85);
=======
                                                  float minProbability = 0.3);
>>>>>>> 77a2529e

}
#endif // _OPENCV_ERFILTER_HPP_<|MERGE_RESOLUTION|>--- conflicted
+++ resolved
@@ -172,13 +172,8 @@
     \param  minProbability    The minimum probability difference between local maxima and local minima ERs
 */
 CV_EXPORTS Ptr<ERFilter> createERFilterNM1(const Ptr<ERFilter::Callback>& cb = Ptr<ERFilter::Callback>(),
-<<<<<<< HEAD
-                                                  int thresholdDelta = 1, float minArea = 0.000025,
-                                                  float maxArea = 0.13, float minProbability = 0.2,
-=======
                                                   int thresholdDelta = 1, float minArea = 0.00025,
                                                   float maxArea = 0.13, float minProbability = 0.4,
->>>>>>> 77a2529e
                                                   bool nonMaxSuppression = true,
                                                   float minProbabilityDiff = 0.1);
 
@@ -196,11 +191,7 @@
     \param  minProbability The minimum probability P(er|character) allowed for retreived ER's
 */
 CV_EXPORTS Ptr<ERFilter> createERFilterNM2(const Ptr<ERFilter::Callback>& cb = Ptr<ERFilter::Callback>(),
-<<<<<<< HEAD
-                                                  float minProbability = 0.85);
-=======
                                                   float minProbability = 0.3);
->>>>>>> 77a2529e
 
 }
 #endif // _OPENCV_ERFILTER_HPP_