--- conflicted
+++ resolved
@@ -184,17 +184,12 @@
 
     virtual bool supportBackend(int backendId) CV_OVERRIDE
     {
-<<<<<<< HEAD
         if (backendId == DNN_BACKEND_CUDA)
         {
             return type == MAX || type == AVE || type == ROI;
         }
-#ifdef HAVE_DNN_IE_NN_BUILDER_2019
-        else if (backendId == DNN_BACKEND_INFERENCE_ENGINE_NN_BUILDER_2019)
-=======
 #ifdef HAVE_DNN_IE_NN_BUILDER_2019
         if (backendId == DNN_BACKEND_INFERENCE_ENGINE_NN_BUILDER_2019)
->>>>>>> 6d113bd0
         {
             if (computeMaxIdx)
                 return false;
@@ -212,32 +207,20 @@
                 return type != STOCHASTIC;
         }
 #endif
-<<<<<<< HEAD
-        else if (backendId == DNN_BACKEND_INFERENCE_ENGINE_NGRAPH)
+        if (backendId == DNN_BACKEND_INFERENCE_ENGINE_NGRAPH)
         {
             return !computeMaxIdx && type != STOCHASTIC;
         }
-        else if (backendId == DNN_BACKEND_OPENCV || backendId == DNN_BACKEND_HALIDE || backendId == DNN_BACKEND_VKCOM)
-=======
-        if (backendId == DNN_BACKEND_INFERENCE_ENGINE_NGRAPH)
-        {
-            return !computeMaxIdx && type != STOCHASTIC;
-        }
-        else if (backendId == DNN_BACKEND_OPENCV || backendId == DNN_BACKEND_HALIDE)
->>>>>>> 6d113bd0
+        if (backendId == DNN_BACKEND_OPENCV || backendId == DNN_BACKEND_HALIDE || backendId == DNN_BACKEND_VKCOM)
         {
             if (kernel_size.size() == 3)
                 return (backendId == DNN_BACKEND_OPENCV && preferableTarget == DNN_TARGET_CPU);
             if (kernel_size.empty() || kernel_size.size() == 2)
                 return backendId == DNN_BACKEND_OPENCV ||
                        (backendId == DNN_BACKEND_HALIDE && haveHalide() &&
-<<<<<<< HEAD
                            (type == MAX || (type == AVE && !pad_t && !pad_l && !pad_b && !pad_r))) ||
                        (backendId == DNN_BACKEND_VKCOM && haveVulkan() &&
                            (type == MAX || type == AVE));
-=======
-                           (type == MAX || (type == AVE && !pad_t && !pad_l && !pad_b && !pad_r)));
->>>>>>> 6d113bd0
             else
                 return false;
         }
@@ -426,9 +409,10 @@
     }
 #endif
 
+
+#ifdef HAVE_VULKAN
     virtual Ptr<BackendNode> initVkCom(const std::vector<Ptr<BackendWrapper> > &inputs) CV_OVERRIDE
     {
-#ifdef HAVE_VULKAN
         int padding_mode;
         vkcom::PoolType pool_type;
         int filter_size[2] = {kernel.height, kernel.width};
@@ -457,9 +441,9 @@
                                                             stride_size, padding_mode,
                                                             pool_type, avePoolPaddedArea));
         return Ptr<BackendNode>(new VkComBackendNode(inputs, op));
+    }
 #endif
-        return Ptr<BackendNode>();
-    }
+
 
     virtual Ptr<BackendNode> initHalide(const std::vector<Ptr<BackendWrapper> > &inputs) CV_OVERRIDE
     {
@@ -520,47 +504,46 @@
 #endif  // HAVE_DNN_IE_NN_BUILDER_2019
 
 
-
 #ifdef HAVE_DNN_NGRAPH
-virtual Ptr<BackendNode> initNgraph(const std::vector<Ptr<BackendWrapper> >& inputs,
-                                    const std::vector<Ptr<BackendNode> >& nodes) CV_OVERRIDE
-{
-    CV_Assert_N((inputs.size() == 1 && (type == MAX || type == AVE)) || inputs.size() == 2, nodes.size() == inputs.size());
-    auto& ieInpNode = nodes[0].dynamicCast<InfEngineNgraphNode>()->node;
-
-    ngraph::op::PadType pad_type = ngraph::op::PadType::EXPLICIT;
-    if (!padMode.empty())
-        pad_type = padMode == "VALID" ? ngraph::op::PadType::VALID : ngraph::op::PadType::SAME_UPPER;
-
-    auto rounding_type = ceilMode ? ngraph::op::RoundingType::CEIL : ngraph::op::RoundingType::FLOOR;
-    if (type == AVE) {
-        auto exclude_pad = !avePoolPaddedArea;
-        auto ave_pool = std::make_shared<ngraph::op::v1::AvgPool>(ieInpNode, ngraph::Strides(strides),
-                        ngraph::Shape(pads_begin), ngraph::Shape(pads_end), ngraph::Shape(kernel_size),
-                        exclude_pad, rounding_type, pad_type);
-        return Ptr<BackendNode>(new InfEngineNgraphNode(ave_pool));
-    }
-    else if (type == MAX) {
-        auto max_pool = std::make_shared<ngraph::op::v1::MaxPool>(ieInpNode, ngraph::Strides(strides),
-                        ngraph::Shape(pads_begin), ngraph::Shape(pads_end), ngraph::Shape(kernel_size),
-                        rounding_type, pad_type);
-        return Ptr<BackendNode>(new InfEngineNgraphNode(max_pool));
-    }
-    else if (type == ROI) {
-        auto& coords = nodes[1].dynamicCast<InfEngineNgraphNode>()->node;
-        auto roi = std::make_shared<ngraph::op::ROIPooling>(ieInpNode, coords,
-                   ngraph::Shape{(size_t)pooledSize.height, (size_t)pooledSize.width}, spatialScale, "max");
-        return Ptr<BackendNode>(new InfEngineNgraphNode(roi));
-    }
-    else if (type == PSROI) {
-        auto& coords = nodes[1].dynamicCast<InfEngineNgraphNode>()->node;
-        auto psroi = std::make_shared<ngraph::op::PSROIPooling>(ieInpNode, coords,
-                     (size_t)psRoiOutChannels, (size_t)pooledSize.width, spatialScale, 1, 1, "average");
-        return Ptr<BackendNode>(new InfEngineNgraphNode(psroi));
-    }
-    else
-        CV_Error(Error::StsNotImplemented, "Unsupported pooling type");
-}
+    virtual Ptr<BackendNode> initNgraph(const std::vector<Ptr<BackendWrapper> >& inputs,
+                                        const std::vector<Ptr<BackendNode> >& nodes) CV_OVERRIDE
+    {
+        CV_Assert_N((inputs.size() == 1 && (type == MAX || type == AVE)) || inputs.size() == 2, nodes.size() == inputs.size());
+        auto& ieInpNode = nodes[0].dynamicCast<InfEngineNgraphNode>()->node;
+
+        ngraph::op::PadType pad_type = ngraph::op::PadType::EXPLICIT;
+        if (!padMode.empty())
+            pad_type = padMode == "VALID" ? ngraph::op::PadType::VALID : ngraph::op::PadType::SAME_UPPER;
+
+        auto rounding_type = ceilMode ? ngraph::op::RoundingType::CEIL : ngraph::op::RoundingType::FLOOR;
+        if (type == AVE) {
+            auto exclude_pad = !avePoolPaddedArea;
+            auto ave_pool = std::make_shared<ngraph::op::v1::AvgPool>(ieInpNode, ngraph::Strides(strides),
+                            ngraph::Shape(pads_begin), ngraph::Shape(pads_end), ngraph::Shape(kernel_size),
+                            exclude_pad, rounding_type, pad_type);
+            return Ptr<BackendNode>(new InfEngineNgraphNode(ave_pool));
+        }
+        else if (type == MAX) {
+            auto max_pool = std::make_shared<ngraph::op::v1::MaxPool>(ieInpNode, ngraph::Strides(strides),
+                            ngraph::Shape(pads_begin), ngraph::Shape(pads_end), ngraph::Shape(kernel_size),
+                            rounding_type, pad_type);
+            return Ptr<BackendNode>(new InfEngineNgraphNode(max_pool));
+        }
+        else if (type == ROI) {
+            auto& coords = nodes[1].dynamicCast<InfEngineNgraphNode>()->node;
+            auto roi = std::make_shared<ngraph::op::ROIPooling>(ieInpNode, coords,
+                       ngraph::Shape{(size_t)pooledSize.height, (size_t)pooledSize.width}, spatialScale, "max");
+            return Ptr<BackendNode>(new InfEngineNgraphNode(roi));
+        }
+        else if (type == PSROI) {
+            auto& coords = nodes[1].dynamicCast<InfEngineNgraphNode>()->node;
+            auto psroi = std::make_shared<ngraph::op::PSROIPooling>(ieInpNode, coords,
+                         (size_t)psRoiOutChannels, (size_t)pooledSize.width, spatialScale, 1, 1, "average");
+            return Ptr<BackendNode>(new InfEngineNgraphNode(psroi));
+        }
+        else
+            CV_Error(Error::StsNotImplemented, "Unsupported pooling type");
+    }
 #endif  // HAVE_DNN_NGRAPH
 
 
