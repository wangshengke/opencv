/*M///////////////////////////////////////////////////////////////////////////////////////
//
//  IMPORTANT: READ BEFORE DOWNLOADING, COPYING, INSTALLING OR USING.
//
//  By downloading, copying, installing or using the software you agree to this license.
//  If you do not agree to this license, do not download, install,
//  copy or use the software.
//
//
//                          License Agreement
//                For Open Source Computer Vision Library
//
// Copyright (C) 2000-2008, Intel Corporation, all rights reserved.
// Copyright (C) 2009, Willow Garage Inc., all rights reserved.
// Copyright (C) 2013, OpenCV Foundation, all rights reserved.
// Copyright (C) 2014, Itseez Inc., all rights reserved.
// Third party copyrights are property of their respective owners.
//
// Redistribution and use in source and binary forms, with or without modification,
// are permitted provided that the following conditions are met:
//
//   * Redistribution's of source code must retain the above copyright notice,
//     this list of conditions and the following disclaimer.
//
//   * Redistribution's in binary form must reproduce the above copyright notice,
//     this list of conditions and the following disclaimer in the documentation
//     and/or other materials provided with the distribution.
//
//   * The name of the copyright holders may not be used to endorse or promote products
//     derived from this software without specific prior written permission.
//
// This software is provided by the copyright holders and contributors "as is" and
// any express or implied warranties, including, but not limited to, the implied
// warranties of merchantability and fitness for a particular purpose are disclaimed.
// In no event shall the Intel Corporation or contributors be liable for any direct,
// indirect, incidental, special, exemplary, or consequential damages
// (including, but not limited to, procurement of substitute goods or services;
// loss of use, data, or profits; or business interruption) however caused
// and on any theory of liability, whether in contract, strict liability,
// or tort (including negligence or otherwise) arising in any way out of
// the use of this software, even if advised of the possibility of such damage.
//
//M*/

#ifndef OPENCV_CORE_BASE_HPP
#define OPENCV_CORE_BASE_HPP

#ifndef __cplusplus
#  error base.hpp header must be compiled as C++
#endif

#include "opencv2/opencv_modules.hpp"

#include <climits>
#include <algorithm>

#include "opencv2/core/cvdef.h"
#include "opencv2/core/cvstd.hpp"

namespace cv
{

//! @addtogroup core_utils
//! @{

namespace Error {
//! error codes
enum Code {
    StsOk=                       0,  //!< everything is ok
    StsBackTrace=               -1,  //!< pseudo error for back trace
    StsError=                   -2,  //!< unknown /unspecified error
    StsInternal=                -3,  //!< internal error (bad state)
    StsNoMem=                   -4,  //!< insufficient memory
    StsBadArg=                  -5,  //!< function arg/param is bad
    StsBadFunc=                 -6,  //!< unsupported function
    StsNoConv=                  -7,  //!< iteration didn't converge
    StsAutoTrace=               -8,  //!< tracing
    HeaderIsNull=               -9,  //!< image header is NULL
    BadImageSize=              -10,  //!< image size is invalid
    BadOffset=                 -11,  //!< offset is invalid
    BadDataPtr=                -12,  //!<
    BadStep=                   -13,  //!< image step is wrong, this may happen for a non-continuous matrix.
    BadModelOrChSeq=           -14,  //!<
    BadNumChannels=            -15,  //!< bad number of channels, for example, some functions accept only single channel matrices.
    BadNumChannel1U=           -16,  //!<
    BadDepth=                  -17,  //!< input image depth is not supported by the function
    BadAlphaChannel=           -18,  //!<
    BadOrder=                  -19,  //!< number of dimensions is out of range
    BadOrigin=                 -20,  //!< incorrect input origin
    BadAlign=                  -21,  //!< incorrect input align
    BadCallBack=               -22,  //!<
    BadTileSize=               -23,  //!<
    BadCOI=                    -24,  //!< input COI is not supported
    BadROISize=                -25,  //!< incorrect input roi
    MaskIsTiled=               -26,  //!<
    StsNullPtr=                -27,  //!< null pointer
    StsVecLengthErr=           -28,  //!< incorrect vector length
    StsFilterStructContentErr= -29,  //!< incorrect filter structure content
    StsKernelStructContentErr= -30,  //!< incorrect transform kernel content
    StsFilterOffsetErr=        -31,  //!< incorrect filter offset value
    StsBadSize=                -201, //!< the input/output structure size is incorrect
    StsDivByZero=              -202, //!< division by zero
    StsInplaceNotSupported=    -203, //!< in-place operation is not supported
    StsObjectNotFound=         -204, //!< request can't be completed
    StsUnmatchedFormats=       -205, //!< formats of input/output arrays differ
    StsBadFlag=                -206, //!< flag is wrong or not supported
    StsBadPoint=               -207, //!< bad CvPoint
    StsBadMask=                -208, //!< bad format of mask (neither 8uC1 nor 8sC1)
    StsUnmatchedSizes=         -209, //!< sizes of input/output structures do not match
    StsUnsupportedFormat=      -210, //!< the data format/type is not supported by the function
    StsOutOfRange=             -211, //!< some of parameters are out of range
    StsParseError=             -212, //!< invalid syntax/structure of the parsed file
    StsNotImplemented=         -213, //!< the requested function/feature is not implemented
    StsBadMemBlock=            -214, //!< an allocated block has been corrupted
    StsAssert=                 -215, //!< assertion failed
    GpuNotSupported=           -216, //!< no CUDA support
    GpuApiCallError=           -217, //!< GPU API call error
    OpenGlNotSupported=        -218, //!< no OpenGL support
    OpenGlApiCallError=        -219, //!< OpenGL API call error
    OpenCLApiCallError=        -220, //!< OpenCL API call error
    OpenCLDoubleNotSupported=  -221,
    OpenCLInitError=           -222, //!< OpenCL initialization error
    OpenCLNoAMDBlasFft=        -223
};
} //Error

//! @} core_utils

//! @addtogroup core_array
//! @{

//! matrix decomposition types
enum DecompTypes {
    /** Gaussian elimination with the optimal pivot element chosen. */
    DECOMP_LU       = 0,
    /** singular value decomposition (SVD) method; the system can be over-defined and/or the matrix
    src1 can be singular */
    DECOMP_SVD      = 1,
    /** eigenvalue decomposition; the matrix src1 must be symmetrical */
    DECOMP_EIG      = 2,
    /** Cholesky \f$LL^T\f$ factorization; the matrix src1 must be symmetrical and positively
    defined */
    DECOMP_CHOLESKY = 3,
    /** QR factorization; the system can be over-defined and/or the matrix src1 can be singular */
    DECOMP_QR       = 4,
    /** while all the previous flags are mutually exclusive, this flag can be used together with
    any of the previous; it means that the normal equations
    \f$\texttt{src1}^T\cdot\texttt{src1}\cdot\texttt{dst}=\texttt{src1}^T\texttt{src2}\f$ are
    solved instead of the original system
    \f$\texttt{src1}\cdot\texttt{dst}=\texttt{src2}\f$ */
    DECOMP_NORMAL   = 16
};

/** norm types

src1 and src2 denote input arrays.
*/

enum NormTypes {
                /**
                \f[
                norm =  \forkthree
                {\|\texttt{src1}\|_{L_{\infty}} =  \max _I | \texttt{src1} (I)|}{if  \(\texttt{normType} = \texttt{NORM_INF}\) }
                {\|\texttt{src1}-\texttt{src2}\|_{L_{\infty}} =  \max _I | \texttt{src1} (I) -  \texttt{src2} (I)|}{if  \(\texttt{normType} = \texttt{NORM_INF}\) }
                {\frac{\|\texttt{src1}-\texttt{src2}\|_{L_{\infty}}    }{\|\texttt{src2}\|_{L_{\infty}} }}{if  \(\texttt{normType} = \texttt{NORM_RELATIVE | NORM_INF}\) }
                \f]
                */
                NORM_INF       = 1,
                /**
                \f[
                norm =  \forkthree
                {\| \texttt{src1} \| _{L_1} =  \sum _I | \texttt{src1} (I)|}{if  \(\texttt{normType} = \texttt{NORM_L1}\)}
                { \| \texttt{src1} - \texttt{src2} \| _{L_1} =  \sum _I | \texttt{src1} (I) -  \texttt{src2} (I)|}{if  \(\texttt{normType} = \texttt{NORM_L1}\) }
                { \frac{\|\texttt{src1}-\texttt{src2}\|_{L_1} }{\|\texttt{src2}\|_{L_1}} }{if  \(\texttt{normType} = \texttt{NORM_RELATIVE | NORM_L1}\) }
                \f]*/
                 NORM_L1        = 2,
                 /**
                 \f[
                 norm =  \forkthree
                 { \| \texttt{src1} \| _{L_2} =  \sqrt{\sum_I \texttt{src1}(I)^2} }{if  \(\texttt{normType} = \texttt{NORM_L2}\) }
                 { \| \texttt{src1} - \texttt{src2} \| _{L_2} =  \sqrt{\sum_I (\texttt{src1}(I) - \texttt{src2}(I))^2} }{if  \(\texttt{normType} = \texttt{NORM_L2}\) }
                 { \frac{\|\texttt{src1}-\texttt{src2}\|_{L_2} }{\|\texttt{src2}\|_{L_2}} }{if  \(\texttt{normType} = \texttt{NORM_RELATIVE | NORM_L2}\) }
                 \f]
                 */
                 NORM_L2        = 4,
                 /**
                 \f[
                 norm =  \forkthree
                 { \| \texttt{src1} \| _{L_2} ^{2} = \sum_I \texttt{src1}(I)^2} {if  \(\texttt{normType} = \texttt{NORM_L2SQR}\)}
                 { \| \texttt{src1} - \texttt{src2} \| _{L_2} ^{2} =  \sum_I (\texttt{src1}(I) - \texttt{src2}(I))^2 }{if  \(\texttt{normType} = \texttt{NORM_L2SQR}\) }
                 { \left(\frac{\|\texttt{src1}-\texttt{src2}\|_{L_2} }{\|\texttt{src2}\|_{L_2}}\right)^2 }{if  \(\texttt{normType} = \texttt{NORM_RELATIVE | NORM_L2}\) }
                 \f]
                 */
                 NORM_L2SQR     = 5,
                 /**
                 In the case of one input array, calculates the Hamming distance of the array from zero,
                 In the case of two input arrays, calculates the Hamming distance between the arrays.
                 */
                 NORM_HAMMING   = 6,
                 /**
                 Similar to NORM_HAMMING, but in the calculation, each two bits of the input sequence will
                 be added and treated as a single bit to be used in the same calculation as NORM_HAMMING.
                 */
                 NORM_HAMMING2  = 7,
                 NORM_TYPE_MASK = 7, //!< bit-mask which can be used to separate norm type from norm flags
                 NORM_RELATIVE  = 8, //!< flag
                 NORM_MINMAX    = 32 //!< flag
               };

//! comparison types
enum CmpTypes { CMP_EQ = 0, //!< src1 is equal to src2.
                CMP_GT = 1, //!< src1 is greater than src2.
                CMP_GE = 2, //!< src1 is greater than or equal to src2.
                CMP_LT = 3, //!< src1 is less than src2.
                CMP_LE = 4, //!< src1 is less than or equal to src2.
                CMP_NE = 5  //!< src1 is unequal to src2.
              };

//! generalized matrix multiplication flags
enum GemmFlags { GEMM_1_T = 1, //!< transposes src1
                 GEMM_2_T = 2, //!< transposes src2
                 GEMM_3_T = 4 //!< transposes src3
               };

enum DftFlags {
    /** performs an inverse 1D or 2D transform instead of the default forward
        transform. */
    DFT_INVERSE        = 1,
    /** scales the result: divide it by the number of array elements. Normally, it is
        combined with DFT_INVERSE. */
    DFT_SCALE          = 2,
    /** performs a forward or inverse transform of every individual row of the input
        matrix; this flag enables you to transform multiple vectors simultaneously and can be used to
        decrease the overhead (which is sometimes several times larger than the processing itself) to
        perform 3D and higher-dimensional transformations and so forth.*/
    DFT_ROWS           = 4,
    /** performs a forward transformation of 1D or 2D real array; the result,
        though being a complex array, has complex-conjugate symmetry (*CCS*, see the function
        description below for details), and such an array can be packed into a real array of the same
        size as input, which is the fastest option and which is what the function does by default;
        however, you may wish to get a full complex array (for simpler spectrum analysis, and so on) -
        pass the flag to enable the function to produce a full-size complex output array. */
    DFT_COMPLEX_OUTPUT = 16,
    /** performs an inverse transformation of a 1D or 2D complex array; the
        result is normally a complex array of the same size, however, if the input array has
        conjugate-complex symmetry (for example, it is a result of forward transformation with
        DFT_COMPLEX_OUTPUT flag), the output is a real array; while the function itself does not
        check whether the input is symmetrical or not, you can pass the flag and then the function
        will assume the symmetry and produce the real output array (note that when the input is packed
        into a real array and inverse transformation is executed, the function treats the input as a
        packed complex-conjugate symmetrical array, and the output will also be a real array). */
    DFT_REAL_OUTPUT    = 32,
    /** specifies that input is complex input. If this flag is set, the input must have 2 channels.
        On the other hand, for backwards compatibility reason, if input has 2 channels, input is
        already considered complex. */
    DFT_COMPLEX_INPUT  = 64,
    /** performs an inverse 1D or 2D transform instead of the default forward transform. */
    DCT_INVERSE        = DFT_INVERSE,
    /** performs a forward or inverse transform of every individual row of the input
        matrix. This flag enables you to transform multiple vectors simultaneously and can be used to
        decrease the overhead (which is sometimes several times larger than the processing itself) to
        perform 3D and higher-dimensional transforms and so forth.*/
    DCT_ROWS           = DFT_ROWS
};

//! Various border types, image boundaries are denoted with `|`
//! @see borderInterpolate, copyMakeBorder
enum BorderTypes {
    BORDER_CONSTANT    = 0, //!< `iiiiii|abcdefgh|iiiiiii`  with some specified `i`
    BORDER_REPLICATE   = 1, //!< `aaaaaa|abcdefgh|hhhhhhh`
    BORDER_REFLECT     = 2, //!< `fedcba|abcdefgh|hgfedcb`
    BORDER_WRAP        = 3, //!< `cdefgh|abcdefgh|abcdefg`
    BORDER_REFLECT_101 = 4, //!< `gfedcb|abcdefgh|gfedcba`
    BORDER_TRANSPARENT = 5, //!< `uvwxyz|abcdefgh|ijklmno`

    BORDER_REFLECT101  = BORDER_REFLECT_101, //!< same as BORDER_REFLECT_101
    BORDER_DEFAULT     = BORDER_REFLECT_101, //!< same as BORDER_REFLECT_101
    BORDER_ISOLATED    = 16 //!< do not look outside of ROI
};

//! @} core_array

//! @addtogroup core_utils
//! @{

/*! @brief Signals an error and raises the exception.

By default the function prints information about the error to stderr,
then it either stops if setBreakOnError() had been called before or raises the exception.
It is possible to alternate error processing by using redirectError().
@param _code - error code (Error::Code)
@param _err - error description
@param _func - function name. Available only when the compiler supports getting it
@param _file - source file name where the error has occurred
@param _line - line number in the source file where the error has occurred
@see CV_Error, CV_Error_, CV_Assert, CV_DbgAssert
 */
<<<<<<< HEAD
CV_EXPORTS CV_NORETURN void error(int _code, const String& _err, const char* _func, const char* _file, int _line);
=======
CV_EXPORTS void error(int _code, const String& _err, const char* _func, const char* _file, int _line);

#ifdef __GNUC__
# if defined __clang__ || defined __APPLE__
#   pragma GCC diagnostic push
#   pragma GCC diagnostic ignored "-Winvalid-noreturn"
# endif
#endif

/** same as cv::error, but does not return */
CV_INLINE CV_NORETURN void errorNoReturn(int _code, const String& _err, const char* _func, const char* _file, int _line)
{
    error(_code, _err, _func, _file, _line);
#ifdef __GNUC__
# if !defined __clang__ && !defined __APPLE__
    // this suppresses this warning: "noreturn" function does return [enabled by default]
    __builtin_trap();
    // or use infinite loop: for (;;) {}
# endif
#endif
}
#ifdef __GNUC__
# if defined __clang__ || defined __APPLE__
#   pragma GCC diagnostic pop
# endif
#endif
>>>>>>> eea0f7fd

#ifdef CV_STATIC_ANALYSIS

// In practice, some macro are not processed correctly (noreturn is not detected).
// We need to use simplified definition for them.
#define CV_Error(...) do { abort(); } while (0)
#define CV_Error_( code, args ) do { cv::format args; abort(); } while (0)
#define CV_Assert( expr ) do { if (!(expr)) abort(); } while (0)

#else // CV_STATIC_ANALYSIS

/** @brief Call the error handler.

Currently, the error handler prints the error code and the error message to the standard
error stream `stderr`. In the Debug configuration, it then provokes memory access violation, so that
the execution stack and all the parameters can be analyzed by the debugger. In the Release
configuration, the exception is thrown.

@param code one of Error::Code
@param msg error message
*/
#define CV_Error( code, msg ) cv::error( code, msg, CV_Func, __FILE__, __LINE__ )

/**  @brief Call the error handler.

This macro can be used to construct an error message on-fly to include some dynamic information,
for example:
@code
    // note the extra parentheses around the formatted text message
    CV_Error_( CV_StsOutOfRange,
    ("the value at (%d, %d)=%g is out of range", badPt.x, badPt.y, badValue));
@endcode
@param code one of Error::Code
@param args printf-like formatted error message in parentheses
*/
#define CV_Error_( code, args ) cv::error( code, cv::format args, CV_Func, __FILE__, __LINE__ )

/** @brief Checks a condition at runtime and throws exception if it fails

The macros CV_Assert (and CV_DbgAssert(expr)) evaluate the specified expression. If it is 0, the macros
raise an error (see cv::error). The macro CV_Assert checks the condition in both Debug and Release
configurations while CV_DbgAssert is only retained in the Debug configuration.
*/
#define CV_Assert( expr ) do { if(!!(expr)) ; else cv::error( cv::Error::StsAssert, #expr, CV_Func, __FILE__, __LINE__ ); } while(0)

#endif // CV_STATIC_ANALYSIS

//! @cond IGNORED
#if !defined(__OPENCV_BUILD)  // TODO: backward compatibility only
#ifndef CV_ErrorNoReturn
#define CV_ErrorNoReturn CV_Error
#endif
#ifndef CV_ErrorNoReturn_
#define CV_ErrorNoReturn_ CV_Error_
#endif
#endif

#define CV_Assert_1 CV_Assert
#define CV_Assert_2( expr, ... ) CV_Assert_1(expr); __CV_EXPAND(CV_Assert_1( __VA_ARGS__ ))
#define CV_Assert_3( expr, ... ) CV_Assert_1(expr); __CV_EXPAND(CV_Assert_2( __VA_ARGS__ ))
#define CV_Assert_4( expr, ... ) CV_Assert_1(expr); __CV_EXPAND(CV_Assert_3( __VA_ARGS__ ))
#define CV_Assert_5( expr, ... ) CV_Assert_1(expr); __CV_EXPAND(CV_Assert_4( __VA_ARGS__ ))
#define CV_Assert_6( expr, ... ) CV_Assert_1(expr); __CV_EXPAND(CV_Assert_5( __VA_ARGS__ ))
#define CV_Assert_7( expr, ... ) CV_Assert_1(expr); __CV_EXPAND(CV_Assert_6( __VA_ARGS__ ))
#define CV_Assert_8( expr, ... ) CV_Assert_1(expr); __CV_EXPAND(CV_Assert_7( __VA_ARGS__ ))
#define CV_Assert_9( expr, ... ) CV_Assert_1(expr); __CV_EXPAND(CV_Assert_8( __VA_ARGS__ ))
#define CV_Assert_10( expr, ... ) CV_Assert_1(expr); __CV_EXPAND(CV_Assert_9( __VA_ARGS__ ))

#define CV_Assert_N(...) do { __CV_EXPAND(__CV_CAT(CV_Assert_, __CV_VA_NUM_ARGS(__VA_ARGS__)) (__VA_ARGS__)); } while(0)

//! @endcond

#if defined _DEBUG || defined CV_STATIC_ANALYSIS
#  define CV_DbgAssert(expr) CV_Assert(expr)
#else
/** replaced with CV_Assert(expr) in Debug configuration */
#  define CV_DbgAssert(expr)
#endif

/*
 * Hamming distance functor - counts the bit differences between two strings - useful for the Brief descriptor
 * bit count of A exclusive XOR'ed with B
 */
struct CV_EXPORTS Hamming
{
    static const NormTypes normType = NORM_HAMMING;
    typedef unsigned char ValueType;
    typedef int ResultType;

    /** this will count the bits in a ^ b
     */
    ResultType operator()( const unsigned char* a, const unsigned char* b, int size ) const;
};

typedef Hamming HammingLUT;

/////////////////////////////////// inline norms ////////////////////////////////////

template<typename _Tp> inline _Tp cv_abs(_Tp x) { return std::abs(x); }
inline int cv_abs(uchar x) { return x; }
inline int cv_abs(schar x) { return std::abs(x); }
inline int cv_abs(ushort x) { return x; }
inline int cv_abs(short x) { return std::abs(x); }

template<typename _Tp, typename _AccTp> static inline
_AccTp normL2Sqr(const _Tp* a, int n)
{
    _AccTp s = 0;
    int i=0;
#if CV_ENABLE_UNROLLED
    for( ; i <= n - 4; i += 4 )
    {
        _AccTp v0 = a[i], v1 = a[i+1], v2 = a[i+2], v3 = a[i+3];
        s += v0*v0 + v1*v1 + v2*v2 + v3*v3;
    }
#endif
    for( ; i < n; i++ )
    {
        _AccTp v = a[i];
        s += v*v;
    }
    return s;
}

template<typename _Tp, typename _AccTp> static inline
_AccTp normL1(const _Tp* a, int n)
{
    _AccTp s = 0;
    int i = 0;
#if CV_ENABLE_UNROLLED
    for(; i <= n - 4; i += 4 )
    {
        s += (_AccTp)cv_abs(a[i]) + (_AccTp)cv_abs(a[i+1]) +
            (_AccTp)cv_abs(a[i+2]) + (_AccTp)cv_abs(a[i+3]);
    }
#endif
    for( ; i < n; i++ )
        s += cv_abs(a[i]);
    return s;
}

template<typename _Tp, typename _AccTp> static inline
_AccTp normInf(const _Tp* a, int n)
{
    _AccTp s = 0;
    for( int i = 0; i < n; i++ )
        s = std::max(s, (_AccTp)cv_abs(a[i]));
    return s;
}

template<typename _Tp, typename _AccTp> static inline
_AccTp normL2Sqr(const _Tp* a, const _Tp* b, int n)
{
    _AccTp s = 0;
    int i= 0;
#if CV_ENABLE_UNROLLED
    for(; i <= n - 4; i += 4 )
    {
        _AccTp v0 = _AccTp(a[i] - b[i]), v1 = _AccTp(a[i+1] - b[i+1]), v2 = _AccTp(a[i+2] - b[i+2]), v3 = _AccTp(a[i+3] - b[i+3]);
        s += v0*v0 + v1*v1 + v2*v2 + v3*v3;
    }
#endif
    for( ; i < n; i++ )
    {
        _AccTp v = _AccTp(a[i] - b[i]);
        s += v*v;
    }
    return s;
}

static inline float normL2Sqr(const float* a, const float* b, int n)
{
    float s = 0.f;
    for( int i = 0; i < n; i++ )
    {
        float v = a[i] - b[i];
        s += v*v;
    }
    return s;
}

template<typename _Tp, typename _AccTp> static inline
_AccTp normL1(const _Tp* a, const _Tp* b, int n)
{
    _AccTp s = 0;
    int i= 0;
#if CV_ENABLE_UNROLLED
    for(; i <= n - 4; i += 4 )
    {
        _AccTp v0 = _AccTp(a[i] - b[i]), v1 = _AccTp(a[i+1] - b[i+1]), v2 = _AccTp(a[i+2] - b[i+2]), v3 = _AccTp(a[i+3] - b[i+3]);
        s += std::abs(v0) + std::abs(v1) + std::abs(v2) + std::abs(v3);
    }
#endif
    for( ; i < n; i++ )
    {
        _AccTp v = _AccTp(a[i] - b[i]);
        s += std::abs(v);
    }
    return s;
}

inline float normL1(const float* a, const float* b, int n)
{
    float s = 0.f;
    for( int i = 0; i < n; i++ )
    {
        s += std::abs(a[i] - b[i]);
    }
    return s;
}

inline int normL1(const uchar* a, const uchar* b, int n)
{
    int s = 0;
    for( int i = 0; i < n; i++ )
    {
        s += std::abs(a[i] - b[i]);
    }
    return s;
}

template<typename _Tp, typename _AccTp> static inline
_AccTp normInf(const _Tp* a, const _Tp* b, int n)
{
    _AccTp s = 0;
    for( int i = 0; i < n; i++ )
    {
        _AccTp v0 = a[i] - b[i];
        s = std::max(s, std::abs(v0));
    }
    return s;
}

/** @brief Computes the cube root of an argument.

 The function cubeRoot computes \f$\sqrt[3]{\texttt{val}}\f$. Negative arguments are handled correctly.
 NaN and Inf are not handled. The accuracy approaches the maximum possible accuracy for
 single-precision data.
 @param val A function argument.
 */
CV_EXPORTS_W float cubeRoot(float val);

/** @brief Calculates the angle of a 2D vector in degrees.

 The function fastAtan2 calculates the full-range angle of an input 2D vector. The angle is measured
 in degrees and varies from 0 to 360 degrees. The accuracy is about 0.3 degrees.
 @param x x-coordinate of the vector.
 @param y y-coordinate of the vector.
 */
CV_EXPORTS_W float fastAtan2(float y, float x);

/** proxy for hal::LU */
CV_EXPORTS int LU(float* A, size_t astep, int m, float* b, size_t bstep, int n);
/** proxy for hal::LU */
CV_EXPORTS int LU(double* A, size_t astep, int m, double* b, size_t bstep, int n);
/** proxy for hal::Cholesky */
CV_EXPORTS bool Cholesky(float* A, size_t astep, int m, float* b, size_t bstep, int n);
/** proxy for hal::Cholesky */
CV_EXPORTS bool Cholesky(double* A, size_t astep, int m, double* b, size_t bstep, int n);

////////////////// forward declarations for important OpenCV types //////////////////

//! @cond IGNORED

template<typename _Tp, int cn> class Vec;
template<typename _Tp, int m, int n> class Matx;

template<typename _Tp> class Complex;
template<typename _Tp> class Point_;
template<typename _Tp> class Point3_;
template<typename _Tp> class Size_;
template<typename _Tp> class Rect_;
template<typename _Tp> class Scalar_;

class CV_EXPORTS RotatedRect;
class CV_EXPORTS Range;
class CV_EXPORTS TermCriteria;
class CV_EXPORTS KeyPoint;
class CV_EXPORTS DMatch;
class CV_EXPORTS RNG;

class CV_EXPORTS Mat;
class CV_EXPORTS MatExpr;

class CV_EXPORTS UMat;

class CV_EXPORTS SparseMat;
typedef Mat MatND;

template<typename _Tp> class Mat_;
template<typename _Tp> class SparseMat_;

class CV_EXPORTS MatConstIterator;
class CV_EXPORTS SparseMatIterator;
class CV_EXPORTS SparseMatConstIterator;
template<typename _Tp> class MatIterator_;
template<typename _Tp> class MatConstIterator_;
template<typename _Tp> class SparseMatIterator_;
template<typename _Tp> class SparseMatConstIterator_;

namespace ogl
{
    class CV_EXPORTS Buffer;
    class CV_EXPORTS Texture2D;
    class CV_EXPORTS Arrays;
}

namespace cuda
{
    class CV_EXPORTS GpuMat;
    class CV_EXPORTS HostMem;
    class CV_EXPORTS Stream;
    class CV_EXPORTS Event;
}

namespace cudev
{
    template <typename _Tp> class GpuMat_;
}

namespace ipp
{
CV_EXPORTS   unsigned long long getIppFeatures();
CV_EXPORTS   void setIppStatus(int status, const char * const funcname = NULL, const char * const filename = NULL,
                             int line = 0);
CV_EXPORTS   int getIppStatus();
CV_EXPORTS   String getIppErrorLocation();
CV_EXPORTS_W bool   useIPP();
CV_EXPORTS_W void   setUseIPP(bool flag);
CV_EXPORTS_W String getIppVersion();

// IPP Not-Exact mode. This function may force use of IPP then both IPP and OpenCV provide proper results
// but have internal accuracy differences which have too much direct or indirect impact on accuracy tests.
CV_EXPORTS_W bool useIPP_NotExact();
CV_EXPORTS_W void setUseIPP_NotExact(bool flag);
#if OPENCV_ABI_COMPATIBILITY < 400
CV_EXPORTS_W bool useIPP_NE();
CV_EXPORTS_W void setUseIPP_NE(bool flag);
#endif

} // ipp

//! @endcond

//! @} core_utils




} // cv

#include "opencv2/core/neon_utils.hpp"
#include "opencv2/core/vsx_utils.hpp"
#include "opencv2/core/check.hpp"

#endif //OPENCV_CORE_BASE_HPP<|MERGE_RESOLUTION|>--- conflicted
+++ resolved
@@ -295,36 +295,7 @@
 @param _line - line number in the source file where the error has occurred
 @see CV_Error, CV_Error_, CV_Assert, CV_DbgAssert
  */
-<<<<<<< HEAD
 CV_EXPORTS CV_NORETURN void error(int _code, const String& _err, const char* _func, const char* _file, int _line);
-=======
-CV_EXPORTS void error(int _code, const String& _err, const char* _func, const char* _file, int _line);
-
-#ifdef __GNUC__
-# if defined __clang__ || defined __APPLE__
-#   pragma GCC diagnostic push
-#   pragma GCC diagnostic ignored "-Winvalid-noreturn"
-# endif
-#endif
-
-/** same as cv::error, but does not return */
-CV_INLINE CV_NORETURN void errorNoReturn(int _code, const String& _err, const char* _func, const char* _file, int _line)
-{
-    error(_code, _err, _func, _file, _line);
-#ifdef __GNUC__
-# if !defined __clang__ && !defined __APPLE__
-    // this suppresses this warning: "noreturn" function does return [enabled by default]
-    __builtin_trap();
-    // or use infinite loop: for (;;) {}
-# endif
-#endif
-}
-#ifdef __GNUC__
-# if defined __clang__ || defined __APPLE__
-#   pragma GCC diagnostic pop
-# endif
-#endif
->>>>>>> eea0f7fd
 
 #ifdef CV_STATIC_ANALYSIS
 
@@ -660,9 +631,9 @@
 // but have internal accuracy differences which have too much direct or indirect impact on accuracy tests.
 CV_EXPORTS_W bool useIPP_NotExact();
 CV_EXPORTS_W void setUseIPP_NotExact(bool flag);
-#if OPENCV_ABI_COMPATIBILITY < 400
-CV_EXPORTS_W bool useIPP_NE();
-CV_EXPORTS_W void setUseIPP_NE(bool flag);
+#ifndef DISABLE_OPENCV_3_COMPATIBILITY
+static inline bool useIPP_NE() { return useIPP_NotExact(); }
+static inline void setUseIPP_NE(bool flag) { setUseIPP_NotExact(flag); }
 #endif
 
 } // ipp
