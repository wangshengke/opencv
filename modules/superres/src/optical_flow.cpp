--- conflicted
+++ resolved
@@ -717,10 +717,7 @@
     return new DualTVL1_GPU;
 }
 
-<<<<<<< HEAD
 #endif // HAVE_OPENCV_GPUOPTFLOW
-=======
-#endif // HAVE_OPENCV_GPU
 #ifdef HAVE_OPENCV_OCL
 
 namespace
@@ -912,5 +909,4 @@
     return new DualTVL1_OCL;
 }
 
-#endif
->>>>>>> 886c009d
+#endif