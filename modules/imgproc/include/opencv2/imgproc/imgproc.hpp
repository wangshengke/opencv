--- conflicted
+++ resolved
@@ -636,14 +636,10 @@
 //! computes PSNR image/video quality metric
 CV_EXPORTS_W double PSNR(InputArray src1, InputArray src2);
 
-<<<<<<< HEAD
-CV_EXPORTS_W Point2d phaseCorrelate(InputArray src1, InputArray src2, InputArray window = noArray());
-=======
 CV_EXPORTS_W Point2d phaseCorrelate(InputArray src1, InputArray src2,
                                   InputArray window = noArray());
 CV_EXPORTS_W Point2d phaseCorrelateRes(InputArray src1, InputArray src2,
                                     InputArray window, CV_OUT double* response = 0);
->>>>>>> f4e33ea0
 CV_EXPORTS_W void createHanningWindow(OutputArray dst, Size winSize, int type);
 
 //! type of the threshold operation
